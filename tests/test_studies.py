# -*- coding: utf-8 -*-
import pandas_ta as ta
import pytest

from multiprocessing import cpu_count
from pandas import DataFrame

categories = DataFrame().ta.categories() + \
[pytest.param(ta.CommonStudy, id="common"), pytest.param(ta.AllStudy, id="all")]

# +/- when adding/removing indicators
ALL_COLUMNS = 322


def test_all_study_props(all_study):
    s = all_study
    assert s.name == "All"
    assert isinstance(s.description, str)
    assert s.total_ta() == 0 # Only 'study' that is None
    assert len(s.created) > 0
    assert s.cores == cpu_count()


def test_common_study_props(common_study):
    s = common_study
    assert s.name == "Common Price and Volume SMAs"
    assert isinstance(s.description, str)
    assert s.total_ta() == 5
    assert len(s.created) > 0
    assert s.cores == 0


@pytest.mark.parametrize("category,columns", [
<<<<<<< HEAD
    ("candles", 70), ("cycles", 2), ("momentum", 77), ("overlap", 56),
    ("performance", 2), ("statistics", 16), ("transform", 5), ("trend", 30),
=======
    ("candles", 70), ("cycles", 2), ("momentum", 78), ("overlap", 56),
    ("performance", 2), ("statistics", 16), ("transform", 5), ("trend", 29),
>>>>>>> 699b2b93
    ("volatility", 36), ("volume", 28),
    pytest.param(ta.AllStudy, ALL_COLUMNS, id=f"all-{ALL_COLUMNS}"),
    pytest.param(ta.CommonStudy, 5, id="common-5"),
])
def test_study_category_columns(df, category, columns):
    initial_columns = df.shape[1]
    df.ta.study(category, cores=0)
    assert df.shape[1] == initial_columns + columns


@pytest.mark.parametrize("talib", [False, True])
@pytest.mark.parametrize("category", categories)
def test_study_category_talib(df, category, talib):
    initial_columns = df.shape[1]
    df.ta.study(category, cores=0, talib=talib)
    assert df.shape[1] > initial_columns


@pytest.mark.parametrize("talib", [False, True])
def test_study_custom_a(df, custom_study_a, talib):
    initial_columns = df.shape[1]
    df.ta.study(custom_study_a, cores=0, talib=talib)
    assert df.shape[1] > initial_columns


@pytest.mark.parametrize("talib", [False, True])
def test_study_custom_b(df, custom_study_b, talib):
    initial_columns = df.shape[1]
    df.ta.study(custom_study_b, cores=0, talib=talib)
    assert df.shape[1] - initial_columns == 3


@pytest.mark.parametrize("talib", [False, True])
def test_study_custom_c(df, custom_study_c, talib):
    initial_columns = df.shape[1]
    df.ta.study(custom_study_c, cores=0, talib=talib)
    assert df.shape[1] - initial_columns == 5


@pytest.mark.parametrize("talib", [False, True])
def test_study_custom_d(df, custom_study_d, talib):
    initial_columns = df.shape[1]
    df.ta.study(custom_study_d, cores=0, talib=talib)
    assert df.shape[1] - initial_columns == 3


@pytest.mark.parametrize("talib", [False, True])
def test_study_custom_e(df, custom_study_e, talib):
    initial_columns = df.shape[1]
    df.ta.study(custom_study_e, cores=0, talib=talib)
    df.ta.tsignals(trend=df["AMATe_LR_20_50_2"], append=True)
    assert df.shape[1] - initial_columns == 8


@pytest.mark.parametrize("talib", [False, True])
def test_study_all_multirun(df, all_study, talib):
<<<<<<< HEAD
    new_columns = 611  # +/- when adding/removing indicators
=======
    all_columns = 609  # +/- when adding/removing indicators
>>>>>>> 699b2b93
    initial_columns = df.shape[1]
    df.ta.study(all_study, length=10, cores=0, talib=talib)
    df.ta.study(all_study, length=50, cores=0, talib=talib)
    df.ta.study(all_study, fast=5, slow=10, cores=0, talib=talib)

    assert df.shape[1] == new_columns + initial_columns


@pytest.mark.parametrize("talib", [False, True])
def test_study_all_incremental_rows(df, all_study, talib):
    MAX_ROWS = 90
    df = df.iloc[:MAX_ROWS]   # Trim for this test

    for i in range(0, MAX_ROWS):
        _df = df.iloc[:i]
        _df.ta.study(all_study, cores=0, talib=talib)
        # Break when max columns reached
        if _df.shape[1] - df.shape[1] == ALL_COLUMNS:
            assert _df.shape[1] > df.shape[1]
            break


@pytest.mark.parametrize("talib", [False, True])
@pytest.mark.parametrize("category", categories)
def test_study_mp_category_talib(df, category, talib):
    cores = cpu_count() - 2
    initial_columns = df.shape[1]
    df.ta.study(category, cores=cores, talib=talib)
    assert df.shape[1] > initial_columns<|MERGE_RESOLUTION|>--- conflicted
+++ resolved
@@ -31,13 +31,8 @@
 
 
 @pytest.mark.parametrize("category,columns", [
-<<<<<<< HEAD
-    ("candles", 70), ("cycles", 2), ("momentum", 77), ("overlap", 56),
+    ("candles", 70), ("cycles", 2), ("momentum", 78), ("overlap", 56),
     ("performance", 2), ("statistics", 16), ("transform", 5), ("trend", 30),
-=======
-    ("candles", 70), ("cycles", 2), ("momentum", 78), ("overlap", 56),
-    ("performance", 2), ("statistics", 16), ("transform", 5), ("trend", 29),
->>>>>>> 699b2b93
     ("volatility", 36), ("volume", 28),
     pytest.param(ta.AllStudy, ALL_COLUMNS, id=f"all-{ALL_COLUMNS}"),
     pytest.param(ta.CommonStudy, 5, id="common-5"),
@@ -94,11 +89,7 @@
 
 @pytest.mark.parametrize("talib", [False, True])
 def test_study_all_multirun(df, all_study, talib):
-<<<<<<< HEAD
     new_columns = 611  # +/- when adding/removing indicators
-=======
-    all_columns = 609  # +/- when adding/removing indicators
->>>>>>> 699b2b93
     initial_columns = df.shape[1]
     df.ta.study(all_study, length=10, cores=0, talib=talib)
     df.ta.study(all_study, length=50, cores=0, talib=talib)
