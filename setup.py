--- conflicted
+++ resolved
@@ -54,16 +54,12 @@
         "data": ["data/*.csv"],
     },
     install_requires=[
-<<<<<<< HEAD
-        "numpy==1.26.4",
-        "pandas"
-=======
         "numba>=0.59.0",
         "numpy==1.26.4",
         "pandas>=2.2.0",
         "pandas-datareader",
         "scipy>=1.12"
->>>>>>> 438f3a97
+
     ],
     # List additional groups of dependencies here (e.g. development dependencies).
     # You can install these using the following syntax, for example:
