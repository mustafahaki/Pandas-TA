--- conflicted
+++ resolved
@@ -1,6 +1,4 @@
 # -*- coding: utf-8 -*-
-import pandas as pd
-import numpy as np
 from numpy import nan
 from pandas import DataFrame, Series
 from pandas_ta._typing import DictLike, Int, IntFloat
@@ -151,20 +149,13 @@
 
     return df
 
+
 def schaff_tc(close, xmacd, tclength, factor):
     # ACTUAL Calculation part, which is shared between operation modes
     lowest_xmacd = xmacd.rolling(tclength).min()
     xmacd_range = non_zero_range(xmacd.rolling(tclength).max(), lowest_xmacd)
     m = len(xmacd)
 
-<<<<<<< HEAD
-    # %Fast K of MACD
-    stoch1, pf = list(xmacd), list(xmacd)
-    stoch1[0], pf[0] = 0.0, 0.0
-    for i in range(1, m):
-        if lowest_xmacd.iloc[i] > 0:
-            stoch1[i] = 100 * ((xmacd.iloc[i] - lowest_xmacd.iloc[i]) / xmacd_range.iloc[i])
-=======
     # Initialize lists
     stoch1, pf = [0] * m, [0] * m
     stoch2, pff = [0] * m, [0] * m
@@ -173,7 +164,6 @@
         # %Fast K of MACD
         if lowest_xmacd[i] > 0:
             stoch1[i] = 100 * ((xmacd[i] - lowest_xmacd[i]) / xmacd_range[i])
->>>>>>> 32bed0a5
         else:
             stoch1[i] = stoch1[i - 1]
         # Smoothed Calculation for % Fast D of MACD
@@ -191,18 +181,9 @@
         # Ensure non-zero range
         pf_range = highest_pf - lowest_pf if highest_pf - lowest_pf > 0 else 1
 
-<<<<<<< HEAD
-    # % of Fast K of PF
-    stoch2, pff = list(xmacd), list(xmacd)
-    stoch2[0], pff[0] = 0, 0
-    for i in range(1, m):
-        if pf_range.iloc[i] > 0:
-            stoch2[i] = 100 * ((pf.iloc[i] - lowest_pf.iloc[i]) / pf_range.iloc[i])
-=======
         # % of Fast K of PF
         if pf_range > 0:
             stoch2[i] = 100 * ((pf[i] - lowest_pf) / pf_range)
->>>>>>> 32bed0a5
         else:
             stoch2[i] = stoch2[i - 1]
         pff[i] = round(pff[i - 1] + (factor * (stoch2[i] - pff[i - 1])), 8)
