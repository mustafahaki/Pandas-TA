# -*- coding: utf-8 -*-
from multiprocessing import cpu_count
from typing import List
from dataclasses import dataclass, field

from pandas_ta.utils._time import get_time


# Study DataClass
@dataclass
class Study:
    """Study DataClass
    Class to name and group indicators for processing

    Args:
        name (str): Some short memorable string.  Note: Case-insensitive "All" is reserved.
        ta (list of dicts): A list of dicts containing keyword arguments where "kind" is the indicator.
        cores (int): The number cores to use for the study(). Default: cpu_count()
        description (str): A more detailed description of what the Study tries to capture. Default: None
        created (str): At datetime string of when it was created. Default: Automatically generated. *Subject to change*

    Example TA:
    ta = [
        {"kind": "sma", "length": 200},
        {"kind": "sma", "close": "volume", "length": 50},
        {"kind": "bbands", "length": 20},
        {"kind": "rsi"},
        {"kind": "macd", "fast": 8, "slow": 21},
        {"kind": "sma", "close": "volume", "length": 20, "prefix": "VOLUME"},
    ],
    """
    name: str  # = None # Required.
    ta: List = field(default_factory=list)  # Required.
    cores: int  = cpu_count()  # Number of cores. Default cpu_count()
    description: str = ""  # Helpful. More descriptive version or notes or w/e.
<<<<<<< HEAD
    created: str = get_time(to_string=True)  # Optional. Gets Exchange Time and Local Time execution time
=======
    # Optional. Gets Exchange Time and Local Time execution time
    created: str = get_time(to_string=True)
>>>>>>> 140ad834

    def __post_init__(self):
        if isinstance(self.cores, int) and self.cores >= 0 and self.cores <= cpu_count():
            self.cores = int(self.cores)

        req_args = ["[X] Study requires the following argument(s):"]

        if self._is_name():
            req_args.append(
                ' - name. Must be a string. Example: "My TA". Note: "all" is reserved.')

        if self.ta is None:
            self.ta = None
        elif not self._is_ta():
            s = " - ta. Format is a list of dicts. Example: [{'kind': 'sma', 'length': 10}]"
            s += "\n       Check the indicator for the correct arguments if you receive this error."
            req_args.append(s)

        if len(req_args) > 1:
            [print(_) for _ in req_args]
            return None

    def _is_name(self):
        return self.name is None or not isinstance(self.name, str)

    def _is_ta(self):
        if isinstance(self.ta, list) and self.total_ta() > 0:
            # Check that all elements of the list are dicts.
            # Does not check if the dicts values are valid indicator kwargs
            # User must check indicator documentation for all indicators args.
            return all([isinstance(_, dict) and len(
                _.keys()) > 0 for _ in self.ta])
        return False

    def total_ta(self):
        return len(self.ta) if self.ta is not None else 0


# All Study
AllStudy = Study(
    name="All",
    description="All the indicators with their default settings. Pandas TA default.",
    ta=None,
)

# Default (Example) Study.
CommonStudy = Study(
    name="Common Price and Volume SMAs",
    description="Common Price SMAs: 10, 20, 50, 200 and Volume SMA: 20.",
    cores=0,
    ta=[
        {"kind": "sma", "length": 10},
        {"kind": "sma", "length": 20},
        {"kind": "sma", "length": 50},
        {"kind": "sma", "length": 200},
        {"kind": "sma", "close": "volume", "length": 20, "prefix": "VOL"}
    ]
)

# Temporary Strategy DataClass Alias
Strategy = Study
AllStrategy = AllStudy
CommonStrategy = CommonStudy<|MERGE_RESOLUTION|>--- conflicted
+++ resolved
@@ -33,12 +33,8 @@
     ta: List = field(default_factory=list)  # Required.
     cores: int  = cpu_count()  # Number of cores. Default cpu_count()
     description: str = ""  # Helpful. More descriptive version or notes or w/e.
-<<<<<<< HEAD
-    created: str = get_time(to_string=True)  # Optional. Gets Exchange Time and Local Time execution time
-=======
     # Optional. Gets Exchange Time and Local Time execution time
     created: str = get_time(to_string=True)
->>>>>>> 140ad834
 
     def __post_init__(self):
         if isinstance(self.cores, int) and self.cores >= 0 and self.cores <= cpu_count():
