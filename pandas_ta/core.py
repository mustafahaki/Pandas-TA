# -*- coding: utf-8 -*-
# from dataclasses import dataclass, field
from email.policy import default
from multiprocessing import cpu_count, Pool
from time import perf_counter
from typing import Union
from warnings import simplefilter

from numpy import log10, ndarray
from pandas.api.extensions import register_dataframe_accessor
from pandas.core.base import PandasObject
from pandas.errors import PerformanceWarning
from pandas import DataFrame, Series

<<<<<<< HEAD
=======
from pandas_ta import Category, Imports, np, pd, version
from pandas_ta.candles.cdl_pattern import ALL_PATTERNS
from pandas_ta.candles import *
from pandas_ta.cycles import *
from pandas_ta.momentum import *
from pandas_ta.overlap import *
from pandas_ta.performance import *
from pandas_ta.statistics import *
from pandas_ta.transform import *
from pandas_ta.trend import *
from pandas_ta.volatility import *
from pandas_ta.volume import *
from pandas_ta.utils import *


df = pd.DataFrame()
>>>>>>> 5daba2d6

from pandas_ta import *
from pandas_ta.utils import *


# Base Class for extending a Pandas DataFrame
class BasePandasObject(PandasObject):
    """Simple PandasObject Extension

    Ensures the DataFrame is not empty and has columns.
    It would be a sad Panda otherwise.

    Args:
        df (pd.DataFrame): Extends Pandas DataFrame
    """

    def __init__(self, df: DataFrame, **kwargs):
        if df.empty: return
        print(f"\n[!] kwargs: {kwargs}\n")
        if len(df.columns) > 0:
            common_names = {
                "Date": "date",
                "Time": "time",
                "Timestamp": "timestamp",
                "Datetime": "datetime",
                "Open": "open",
                "High": "high",
                "Low": "low",
                "Close": "close",
                "Adj Close": "adj_close",
                "Volume": "volume",
                "Dividends": "dividends",
                "Stock Splits": "split",
            }
            # Preemptively drop the rows that are all NaNs
            # Might need to be moved to AnalysisIndicators.__call__() to be
            #   toggleable via kwargs.
            # df.dropna(axis=0, inplace=True)
            # Preemptively rename columns to lowercase
            df.rename(columns=common_names, errors="ignore", inplace=True)

            # Preemptively lowercase the index
            index_name = df.index.name
            if index_name is not None:
                df.index.rename(index_name.lower(), inplace=True)

            self._df = df
        else:
            raise AttributeError(f"[X] No columns!")

    def __call__(self, kind, *args, **kwargs):
        raise NotImplementedError()


# Pandas TA - DataFrame Analysis Indicators
@register_dataframe_accessor("ta")
class AnalysisIndicators(BasePandasObject):
    """
    This Pandas Extension is named 'ta' for Technical Analysis. In other words,
    it is a Numerical Time Series Feature Generator where the Time Series data
    is biased towards Financial Market data; typical data includes columns
    named :"open", "high", "low", "close", "volume".

    This TA Library hopefully allows you to apply familiar and unique Technical
    Analysis Indicators easily with the DataFrame Extension named 'ta'. Even
    though 'ta' is a Pandas DataFrame Extension, you can still call Technical
    Analysis indicators individually if you are more comfortable with that
    approach or it allows you to easily and automatically apply the indicators
    with the study method. See: help(ta.study).

    By default, the 'ta' extension uses lower case column names: open, high,
    low, close, and volume. You can override the defaults by providing the it's
    replacement name when calling the indicator. For example, to call the
    indicator hl2().

    With 'default' columns: open, high, low, close, and volume.
    >>> df.ta.hl2()
    >>> df.ta(kind="hl2")

    With DataFrame columns: Open, High, Low, Close, and Volume.
    >>> df.ta.hl2(high="High", low="Low")
    >>> df.ta(kind="hl2", high="High", low="Low")

    If you do not want to use a DataFrame Extension, just call it normally.
    >>> sma10 = ta.sma(df["Close"]) # Default length=10
    >>> sma50 = ta.sma(df["Close"], length=50)
    >>> ichimoku, span = ta.ichimoku(df["High"], df["Low"], df["Close"])

    Args:
        kind (str, optional): Default: None. Kind is the 'name' of the indicator.
            It converts kind to lowercase before calling.
        timed (bool, optional): Default: False. Curious about the execution
            speed?
        kwargs: Extension specific modifiers.
            append (bool, optional): Default: False. When True, it appends the
            resultant column(s) to the DataFrame.

    Returns:
        Most Indicators will return a Pandas Series. Others like MACD, BBANDS,
        KC, et al will return a Pandas DataFrame. Ichimoku on the other hand
        will return two DataFrames, the Ichimoku DataFrame for the known period
        and a Span DataFrame for the future of the Span values.

    Let's get started!

    1. Loading the 'ta' module:
    >>> import pandas as pd
    >>> import ta as ta

    2. Load some data:
    >>> df = pd.read_csv("AAPL.csv", index_col="date", parse_dates=True)

    3. Help!
    3a. General Help:
    >>> help(df.ta)
    >>> df.ta()
    3b. Indicator Help:
    >>> help(ta.apo)
    3c. Indicator Extension Help:
    >>> help(df.ta.apo)

    4. Ways of calling an indicator.
    4a. Standard: Calling just the APO indicator without "ta" DataFrame extension.
    >>> ta.apo(df["close"])
    4b. DataFrame Extension: Calling just the APO indicator with "ta" DataFrame extension.
    >>> df.ta.apo()
    4c. DataFrame Extension (kind): Calling APO using 'kind'
    >>> df.ta(kind="apo")
    4d. Study:
    >>> df.ta.study("All") # Default
    >>> df.ta.study(ta.Study("My Strat", ta=[{"kind": "apo"}])) # Custom

    5. Working with kwargs
    5a. Append the result to the working df.
    >>> df.ta.apo(append=True)
    5b. Timing an indicator.
    >>> apo = df.ta(kind="apo", timed=True)
    >>> print(apo.timed)
    """

    _adjusted = None
    _cores = cpu_count()
    _df = DataFrame()
    _ds = "yf"
    _exchange = "NYSE"
    _time_range = "years"
    _last_run = get_time(_exchange, to_string=True)

    def __init__(self, pandas_obj: Union[DataFrame, Series]):
        self._validate(pandas_obj)
        self._df = pandas_obj
        self._last_run = get_time(self._exchange, to_string=True)

    @staticmethod
    def _validate(obj: Union[DataFrame, Series]):
        if not isinstance(obj, DataFrame) and not isinstance(obj, Series):
            raise AttributeError("[X] Must be either a Pandas Series or DataFrame.")

    # DataFrame Behavioral Methods
    def __call__(
            self, kind: str = None,
            timed: bool = False, version: bool = False, **kwargs
        ):
        if version: print(f"Pandas TA - Technical Analysis Indicators - v{self.version}")
        try:
            if isinstance(kind, str):
                kind = kind.lower()
                fn = getattr(self, kind)

                if timed:
                    stime = perf_counter()

                # Run the indicator
                result = fn(**kwargs)  # = getattr(self, kind)(**kwargs)
                self._last_run = get_time(self.exchange, to_string=True) # Save when it completed it's run

                if timed:
                    result.timed = final_time(stime)
                    print(f"[+] {kind}: {result.timed}")

                return result
            else:
                self.help()

        except BaseException:
            pass

    # Public Get/Set DataFrame Properties
    @property
    def adjusted(self) -> str:
        """property: df.ta.adjusted"""
        return self._adjusted

    @adjusted.setter
    def adjusted(self, value: str) -> None:
        """property: df.ta.adjusted = 'adj_close'"""
        if value is not None and isinstance(value, str):
            self._adjusted = value
        else:
            self._adjusted = None

    @property
    def cores(self) -> int:
        """Returns the number of CPU cores."""
        return self._cores

    @cores.setter
    def cores(self, value: int) -> None:
        """property: df.ta.cores = integer"""
        cpus = cpu_count()
        if value is not None and isinstance(value, int):
            self._cores = int(value) if 0 <= value <= cpus else cpus
        else:
            self._cores = cpus

    @property
    def ds(self) -> str:
        """Returns the current Data Source. Default: "yf"."""
        return self._ds

    @ds.setter
    def ds(self, value: str) -> None:
        """property: df.ta.ds = "yf" """
        if isinstance(value, str) and len(value):
            self._ds = value

    @property
    def exchange(self) -> str:
        """Returns the current Exchange. Default: "NYSE"."""
        return self._exchange

    @exchange.setter
    def exchange(self, value: str) -> None:
        """property: df.ta.exchange = "LSE" """
        if value is not None and isinstance(value, str) and value in EXCHANGE_TZ.keys():
            self._exchange = value

    @property
    def last_run(self) -> str:
        """Returns the time when the DataFrame was last run."""
        return self._last_run

    # Public Get DataFrame Properties
    @property
    def categories(self) -> list:
        """Returns the categories."""
        return list(Category.keys())

    @property
    def datetime_ordered(self) -> bool:
        """Returns True if the index is a datetime and ordered."""
        hasdf = hasattr(self, "_df")
        if hasdf:
            return is_datetime_ordered(self._df)
        return hasdf

    @property
    def reverse(self) -> DataFrame:
        """Reverses the DataFrame. Simply: df.iloc[::-1]"""
        return self._df.iloc[::-1]

    @property
    def time_range(self) -> float:
        """Returns the time ranges of the DataFrame as a float. Default is in "years". help(ta.toal_time)"""
        return total_time(self._df, self._time_range)

    @time_range.setter
    def time_range(self, value: str) -> None:
        """property: df.ta.time_range = "years" (Default)"""
        if value is not None and isinstance(value, str):
            self._time_range = value
        else:
            self._time_range = "years"

    @property
    def to_utc(self) -> None:
        """Sets the DataFrame index to UTC format"""
        self._df = to_utc(self._df)

    @property
    def version(self) -> str:
        """Returns the version."""
        return version

    # Private DataFrame Methods
    def _add_prefix_suffix(self, result=None, **kwargs) -> None:
        """Add prefix and/or suffix to the result columns"""
        if result is None:
            return
        else:
            prefix = suffix = ""
            delimiter = kwargs.setdefault("delimiter", "_")

            if "prefix" in kwargs:
                prefix = f"{kwargs['prefix']}{delimiter}"
            if "suffix" in kwargs:
                suffix = f"{delimiter}{kwargs['suffix']}"

            if isinstance(result, Series):
                result.name = prefix + result.name + suffix
            else:
                result.columns = [prefix + column + suffix for column in result.columns]

    def _append(self, result=None, **kwargs) -> None:
        """Appends a Pandas Series or DataFrame columns to self._df."""
        if "append" in kwargs and kwargs["append"]:
            df = self._df
            if df is None or result is None: return
            else:
                simplefilter(action="ignore", category=PerformanceWarning)
                if "col_names" in kwargs and not isinstance(kwargs["col_names"], tuple):
                    kwargs["col_names"] = (kwargs["col_names"],) # Note: tuple(kwargs["col_names"]) doesn't work

                if isinstance(result, DataFrame):
                    # If specified in kwargs, rename the columns.
                    # If not, use the default names.
                    if "col_names" in kwargs and isinstance(kwargs["col_names"], tuple):
                        if len(kwargs["col_names"]) >= len(result.columns):
                            for col, ind_name in zip(result.columns, kwargs["col_names"]):
                                df[ind_name] = result.loc[:, col]
                        else:
                            print(f"Not enough col_names were specified : got {len(kwargs['col_names'])}, expected {len(result.columns)}.")
                            return
                    else:
                        for i, column in enumerate(result.columns):
                            df[column] = result.iloc[:, i]
                else:
                    ind_name = (
                        kwargs["col_names"][0] if "col_names" in kwargs and
                        isinstance(kwargs["col_names"], tuple) else result.name
                    )
                    df[ind_name] = result

    def _check_na_columns(self, stdout: bool = True):
        """Returns the columns in which all it's values are na."""
        return [x for x in self._df.columns if all(self._df[x].isna())]

    def _get_column(self, series: Union[Series, str, None]):
        """Attempts to get the correct series or 'column' and return it."""
        df = self._df
        if df is None: return

        # Explicitly passing a pd.Series to override default.
        if isinstance(series, Series):
            return series
        # Apply default if no series nor a default.
        elif series is None:
            return df[self.adjusted] if self.adjusted is not None else None
        # Ok.  So it's a str.
        elif isinstance(series, str):
            # Return the df column since it's in there.
            if series in df.columns:
                return df[series]
            else:
                # Attempt to match the 'series' because it was likely
                # misspelled.
                matches = df.columns.str.match(series, case=False)
                match = [i for i, x in enumerate(matches) if x]
                # If found, awesome.  Return it or return the 'series'.
                cols = ", ".join(list(df.columns))
                NOT_FOUND = f"[X] Ooops!!! It's {series not in df.columns}, the column '{series}' was not found in {cols}"
                return df.iloc[:, match[0]] if len(match) else print(NOT_FOUND)

    def _indicators_by_category(self, name: str) -> list:
        """Returns indicators by Categorical name."""
        return Category[name] if name in self.categories else None

    def _mp_worker(self, arguments: tuple):
        """Multiprocessing Worker to handle different Methods."""
        method, args, kwargs = arguments

        if method != "ichimoku":
            return getattr(self, method)(*args, **kwargs)
        else:
            return getattr(self, method)(*args, **kwargs)[0]

    def _post_process(self, result: Union[Series, DataFrame], **kwargs) -> Union[Series, DataFrame]:
        """Applies any additional modifications to the DataFrame
        * Applies prefixes and/or suffixes
        * Appends the result to main DataFrame
        """
        verbose = kwargs.pop("verbose", False)
        if not isinstance(result, (Series, DataFrame)):
            if verbose:
                print(f"[X] Oops! The result was not a Series or DataFrame.")
            return self._df
        else:
            # Append only specific columns to the dataframe (via
            # 'col_numbers':(0,1,3) for example)
            result = (result.iloc[:, [int(n) for n in kwargs["col_numbers"]]]
                      if isinstance(result, DataFrame) and
                      "col_numbers" in kwargs and
                      kwargs["col_numbers"] is not None else result)
            # Add prefix/suffix and append to the dataframe
            self._add_prefix_suffix(result=result, **kwargs)
            self._append(result=result, **kwargs)
        return result

    def _study_mode(self, *args) -> tuple:
        """Helper method to determine the mode and name of the study.
        Returns tuple: (name:str, mode:dict)"""
        name = "All"
        mode = {"all": False, "category": False, "custom": False}

        if len(args) == 0:
            mode["all"] = True
        else:
            if isinstance(args[0], str):
                if args[0].lower() == "all":
                    name, mode["all"] = name, True
                if args[0].lower() in self.categories:
                    name, mode["category"] = args[0], True

            if isinstance(args[0], Study):
                study_ = args[0]
                if study_.ta is None or study_.name.lower() == "all":
                    name, mode["all"] = name, True
                elif study_.name.lower() in self.categories:
                    name, mode["category"] = study_.name, True
                else:
                    name, mode["custom"] = study_.name, True

        return name, mode

    # Public DataFrame Methods
    def constants(self, append: bool, values: list):
        """Constants

        Add or remove constants to the DataFrame easily with Numpy's arrays or
        lists. Useful when you need easily accessible horizontal lines for
        charting.

        Add constant '1' to the DataFrame
        >>> df.ta.constants(True, [1])
        Remove constant '1' to the DataFrame
        >>> df.ta.constants(False, [1])

        Adding constants for charting
        >>> import numpy as np
        >>> chart_lines = np.append(np.arange(-4, 5, 1), np.arange(-100, 110, 10))
        >>> df.ta.constants(True, chart_lines)
        Removing some constants from the DataFrame
        >>> df.ta.constants(False, np.array([-60, -40, 40, 60]))

        Args:
            append (bool): If True, appends a Numpy range of constants to the
                working DataFrame.  If False, it removes the constant range from
                the working DataFrame. Default: None.

        Returns:
            Returns the appended constants
            Returns nothing to the user.  Either adds or removes constant ranges
            from the working DataFrame.
        """
        if isinstance(values, ndarray) or isinstance(values, list):
            if append:
                for x in values:
                    self._df[f"{x}"] = x
                return self._df[self._df.columns[-len(values):]]
            else:
                for x in values:
                    del self._df[f"{x}"]

    def indicators(self, **kwargs):
        """List of Indicators

        kwargs:
            as_list (bool, optional): When True, it returns a list of the
                indicators. Default: False.
            exclude (list, optional): The passed in list will be excluded
                from the indicators list. Default: None.

        Returns:
            Prints the list of indicators. If as_list=True, then a list.
        """
        as_list = kwargs.setdefault("as_list", False)
        # Public non-indicator methods
        helper_methods = ["constants", "indicators", "strategy", "study"]
        # Public df.ta.properties
        ta_properties = [
            "adjusted",
            "categories",
            "cores",
            "datetime_ordered",
            "ds",
            "exchange",
            "last_run",
            "reverse",
            "sample",
            "ticker",
            "time_range",
            "to_utc",
            "version",
        ]

        # Public non-indicator methods
        ta_indicators = list((x for x in dir(DataFrame().ta) if not x.startswith("_") and not x.endswith("_")))

        # Add Pandas TA methods and properties to be removed
        removed = helper_methods + ta_properties

        # Add user excluded methods to be removed
        user_excluded = kwargs.setdefault("exclude", [])
        if isinstance(user_excluded, list) and len(user_excluded) > 0:
            removed += user_excluded

        # Remove the unwanted indicators
        [ta_indicators.remove(x) for x in removed]

        # If as a list, immediately return
        if as_list:
            return ta_indicators

        indicator_count = len(ta_indicators)
        header = f"Pandas TA - Technical Analysis Indicators - v{self.version}"

        s, _count = f"{header}\n", 0
        if indicator_count > 0:
            from pandas_ta.candles.cdl_pattern import ALL_PATTERNS
            s += f"\nIndicators and Utilities [{indicator_count}]:\n    {', '.join(ta_indicators)}\n"
            _count += indicator_count
            if Imports["talib"]:
                s += f"\nCandle Patterns [{len(ALL_PATTERNS)}]:\n    {', '.join(ALL_PATTERNS)}\n"
                _count += len(ALL_PATTERNS)
        s += f"\nTotal Candles, Indicators and Utilities: {_count}"
        print(s)

    def sample(self, **kwargs):
        """sample
        See help(ta.sample) for parameters.
        """
        return sample(**kwargs)

    def strategy(self, *args, **kwargs):
        """Strategy Method

        An experimental method that by default runs all applicable indicators.
        Future implementations will allow more specific indicator generation
        with possibly as json, yaml config file or an sqlite3 table.

        Kwargs:
            chunksize (bool): Adjust the chunksize for the Multiprocessing Pool.
                Default: Number of cores of the OS
            exclude (list): List of indicator names to exclude. Some are
                excluded by default for various reasons; they require additional
                sources, performance (td_seq), not a time series chart (vp) etc.
            name (str): Select all indicators or indicators by
                Category such as: "candles", "cycles", "momentum", "overlap",
                "performance", "statistics", "trend", "volatility", "volume", or
                "all". Default: "all"
            ordered (bool): Whether to run "all" in order. Default: True
            timed (bool): Show the process time of the study().
                Default: False
            verbose (bool): Provide some additional insight on the progress of
                the study() execution. Default: False
            warning (bool): Disables depreciation message. Automatically
                disabled when using it's replacement method: df.ta.study().
                Default: True
        """
        # If True, it returns the resultant DataFrame. Default: False
        returns = kwargs.pop("returns", False)
        # Ensure indicators are appended to the DataFrame
        kwargs["append"] = True
        all_ordered = kwargs.pop("ordered", True)
        mp_chunksize = kwargs.pop("chunksize", self.cores)
        _depwarning = kwargs.pop("warning", True)


        if _depwarning:
            print(f"\n[!] DEPRECIATION WARNING:\n    Use study() instead of strategy().\n")

        # Initialize
        initial_column_count = len(self._df.columns)
        excluded = [
            "above",
            "above_value",
            "below",
            "below_value",
            "cross",
            "cross_value",
            # "data", # reserved
            "long_run",
            "short_run",
            "tsignals",
            "xsignals",
        ]

        # Get the Study Name and mode
        name, mode = self._study_mode(*args)

        # If All or a Category, exclude user list if any
        user_excluded = kwargs.pop("exclude", [])
        if mode["all"] or mode["category"]:
            excluded += user_excluded

        # Collect the indicators, remove excluded or include kwarg["append"]
        if mode["category"]:
            ta = self._indicators_by_category(name.lower())
            [ta.remove(x) for x in excluded if x in ta]
        elif mode["custom"]:
            ta = args[0].ta
            for kwds in ta:
                kwds["append"] = True
        elif mode["all"]:
            ta = self.indicators(as_list=True, exclude=excluded)
        else:
            print(f"[X] Not an available study.")
            return None

        # Remove Custom indicators with "length" keyword when larger than the DataFrame
        # Possible to have other indicator main window lengths to be included
        removal = []
        for kwds in ta:
            _ = False
            if "length" in kwds and kwds["length"] > self._df.shape[0]: _ = True
            if _: removal.append(kwds)
        if len(removal) > 0: [ta.remove(x) for x in removal]

        verbose = kwargs.pop("verbose", False)
        if verbose:
            print(f"[+] Study: {name}\n[i] Indicator arguments: {kwargs}")
            if mode["all"] or mode["category"]:
                excluded_str = ", ".join(excluded)
                print(f"[i] Excluded[{len(excluded)}]: {excluded_str}")

        timed = kwargs.pop("timed", False)
        results = []
        use_multiprocessing = True if self.cores > 0 else False
        has_col_names = False

        if timed:
            stime = perf_counter()

        if use_multiprocessing and mode["custom"]:
            # Determine if the Custom Model has 'col_names' parameter
            has_col_names = (True if len([
                True for x in ta
                if "col_names" in x and isinstance(x["col_names"], tuple)
            ]) else False)

            if has_col_names:
                use_multiprocessing = False

        if Imports["tqdm"]:
            # from tqdm import tqdm
            from tqdm import tqdm

        if use_multiprocessing:
            _total_ta = len(ta)
            with Pool(self.cores) as pool:
                # Some magic to optimize chunksize for speed based on total ta indicators
                _chunksize = mp_chunksize - 1 if mp_chunksize > _total_ta else int(log10(_total_ta)) + 1
                if verbose:
                    print(f"[i] Multiprocessing {_total_ta} indicators with {_chunksize} chunks and {self.cores}/{cpu_count()} cpus.")

                results = None
                if mode["custom"]:
                    # Create a list of all the custom indicators into a list
                    custom_ta = [(
                        ind["kind"],
                        ind["params"] if "params" in ind and isinstance(ind["params"], tuple) else (),
                        {**ind, **kwargs},
                    ) for ind in ta]
                    # Custom multiprocessing pool. Must be ordered for Chained Strategies
                    # May fix this to cpus if Chaining/Composition if it remains
                    if Imports["tqdm"] and verbose:
                        results = tqdm(pool.map(self._mp_worker, custom_ta, _chunksize))
                    else:
                        results = pool.map(self._mp_worker, custom_ta, _chunksize)
                else:
                    default_ta = [(ind, tuple(), kwargs) for ind in ta]
                    # All and Categorical multiprocessing pool.
                    if all_ordered:
                        if Imports["tqdm"] and verbose:
                            results = tqdm(pool.imap(self._mp_worker, default_ta, _chunksize)) # Order over Speed
                        else:
                            results = pool.imap(self._mp_worker, default_ta, _chunksize) # Order over Speed
                    else:
                        if Imports["tqdm"] and verbose:
                            results = tqdm(pool.imap_unordered(self._mp_worker, default_ta, _chunksize)) # Speed over Order
                        else:
                            results = pool.imap_unordered(self._mp_worker, default_ta, _chunksize) # Speed over Order
                if results is None:
                    print(f"[X] ta.study('{name}') has no results.")
                    return

                pool.close()
                pool.join()
                self._last_run = get_time(self.exchange, to_string=True)

        else:
            # Without multiprocessing:
            if verbose:
                _col_msg = f"[i] No mulitproccessing (cores = 0)."
                if has_col_names:
                    _col_msg = f"[i] No mulitproccessing support for 'col_names' option."
                print(_col_msg)

            if mode["custom"]:
                if Imports["tqdm"] and verbose:
                    pbar = tqdm(ta, f"[i] Progress")
                    for ind in pbar:
                        params = ind["params"] if "params" in ind and isinstance(ind["params"], tuple) else tuple()
                        getattr(self, ind["kind"])(*params, **{**ind, **kwargs})
                else:
                    for ind in ta:
                        params = ind["params"] if "params" in ind and isinstance(ind["params"], tuple) else tuple()
                        getattr(self, ind["kind"])(*params, **{**ind, **kwargs})
            else:
                if Imports["tqdm"] and verbose:
                    pbar = tqdm(ta, f"[i] Progress")
                    for ind in pbar:
                        getattr(self, ind)(*tuple(), **kwargs)
                else:
                    for ind in ta:
                        getattr(self, ind)(*tuple(), **kwargs)
                self._last_run = get_time(self.exchange, to_string=True)

        # Apply prefixes/suffixes and appends indicator results to the  DataFrame
        [self._post_process(r, **kwargs) for r in results]

        if verbose:
            print(f"[i] Total indicators: {len(ta)}")
            print(f"[i] Columns added: {len(self._df.columns) - initial_column_count}")
            print(f"[i] Last Run: {self._last_run}")
        if timed:
            print(f"[i] Runtime: {final_time(stime)}")

        if returns: return self._df


    def study(self, *args, **kwargs):
        """Study Method

        An experimental method that by default runs all applicable indicators.

        Kwargs:
            chunksize (bool): Adjust the chunksize for the Multiprocessing Pool.
                Default: Number of cores of the OS
            exclude (list): List of indicator names to exclude. Some are
                excluded by default for various reasons; they require additional
                sources, performance (td_seq), not a time series chart (vp) etc.
            name (str): Select all indicators or indicators by
                Category such as: "candles", "cycles", "momentum", "overlap",
                "performance", "statistics", "trend", "volatility", "volume", or
                "all". Default: "all"
            ordered (bool): Whether to run "all" in order. Default: True
            timed (bool): Show the process time of the study().
                Default: False
            verbose (bool): Provide some additional insight on the progress of
                the study() execution. Default: False
        """
        kwargs.update({"warning": False})
        return self.strategy(*args, **kwargs)


    def ticker(self, ticker: str, ds: str = None, **kwargs):
        """ticker

        This method downloads Historical Data if the package yfinance is
        installed. Additionally it can run a ta.Study; Builtin or Custom. It
        returns a DataFrame if there the DataFrame is not empty, otherwise it
        exits. For additional yfinance arguments, use help(ta.yf).
        Alternatively, if you have a Polygon API Key, you can use it as well;
        use help(ta.polygon_api) for more information.

        Historical Data
        >>> df = df.ta.ticker("aapl")
        If polygon API installed, include api_key argument
        >>> df = df.ta.ticker("aapl", ds="polygon", api_key="your API KEY")
        More specifically (for Yahoo Finance)
        >>> df = df.ta.ticker("aapl", period="max", interval="1d", kind=None)

        Changing the period of Historical Data
        Period is used instead of start/end
        >>> df = df.ta.ticker("aapl", period="1y")

        Changing the period and interval of Historical Data
        Retrieves the past year in weeks
        >>> df = df.ta.ticker("aapl", period="1y", interval="1wk")
        Retrieves the past month in hours
        >>> df = df.ta.ticker("aapl", period="1mo", interval="1h")

        Show everything
        >>> df = df.ta.ticker("aapl", kind="all")

        Args:
            ticker (str): Any string for a ticker you would use with yfinance.
                Default: "SPY"
            ds (str): Options: "polygon" and "yahoo". Default: "yahoo"
        Kwargs:
            kind (str): Options see above. Default: "history"
            study (str | ta.Study): Which study to apply after
                downloading chart history. Default: None

            See help(ta.yf) or help(ta.polygon_api) for additional kwargs

        Returns:
            Exits if the DataFrame is empty or None
            Otherwise it returns a DataFrame
        """
        # _frequencies = ["1s", "5s", "15s", "30s", "1m", "5m", "15m", "30m", "45m", "1h", "2h", "4h", "D", "W", "M"]
        ds = ds.lower() if isinstance(ds, str) else self.ds
        strategy = kwargs.pop("strategy", None)
        study = kwargs.pop("study", strategy)
        timed = kwargs.setdefault("timed", False)

        if isinstance(ticker, str):
            tickers = [ticker]

        if isinstance(ticker, list):
            ticker = ticker.pop()

        # Fetch Data
        if ds == "polygon":
            if timed: stime = perf_counter()
            df = polygon_api(ticker, **kwargs)
        elif ds in ["yahoo", "yf"]:
            if timed: stime = perf_counter()
            df = yf(ticker, **kwargs)
        else: return

        if timed:
            df.timed = final_time(stime)
            print(f"[+] {ds} | {ticker}: {df.timed}")

        if df is None: return
        elif df.empty:
            print(f"[X] DataFrame is empty: {df.shape}")
            return
        else:
            if kwargs.pop("lc_cols", False):
                df.index.name = df.index.name.lower()
                df.columns = df.columns.str.lower()
            self._df = df

        if study is not None: return self.study(study, returns=True, **kwargs)
        return df

    # Public DataFrame Methods: Indicators and Utilities
    # Candles
    def cdl_pattern(self, name: str = "all", offset=None, **kwargs):
        open_ = self._get_column(kwargs.pop("open", "open"))
        high = self._get_column(kwargs.pop("high", "high"))
        low = self._get_column(kwargs.pop("low", "low"))
        close = self._get_column(kwargs.pop("close", "close"))
        result = cdl_pattern(open_=open_, high=high, low=low, close=close, name=name, offset=offset, **kwargs)
        return self._post_process(result, **kwargs)

    def cdl_z(self, full=None, offset=None, **kwargs):
        open_ = self._get_column(kwargs.pop("open", "open"))
        high = self._get_column(kwargs.pop("high", "high"))
        low = self._get_column(kwargs.pop("low", "low"))
        close = self._get_column(kwargs.pop("close", "close"))
        result = cdl_z(open_=open_, high=high, low=low, close=close, full=full, offset=offset, **kwargs)
        return self._post_process(result, **kwargs)

    def ha(self, offset=None, **kwargs):
        open_ = self._get_column(kwargs.pop("open", "open"))
        high = self._get_column(kwargs.pop("high", "high"))
        low = self._get_column(kwargs.pop("low", "low"))
        close = self._get_column(kwargs.pop("close", "close"))
        result = ha(open_=open_, high=high, low=low, close=close, offset=offset, **kwargs)
        return self._post_process(result, **kwargs)

    # Cycles
    def ebsw(self, close=None, length=None, bars=None, offset=None, **kwargs):
        close = self._get_column(kwargs.pop("close", "close"))
        result = ebsw(close=close, length=length, bars=bars, offset=offset, **kwargs)
        return self._post_process(result, **kwargs)

    def reflex(self, close=None, length=None, smooth=None, alpha=None, pi=None, sqrt2=None, offset=None, **kwargs):
        close = self._get_column(kwargs.pop("close", "close"))
        result = reflex(close=close, length=length, smooth=smooth, alpha=alpha, pi=pi, sqrt2=sqrt2, offset=offset, **kwargs)
        return self._post_process(result, **kwargs)

    # Momentum
    def ao(self, fast=None, slow=None, offset=None, **kwargs):
        high = self._get_column(kwargs.pop("high", "high"))
        low = self._get_column(kwargs.pop("low", "low"))
        result = ao(high=high, low=low, fast=fast, slow=slow, offset=offset, **kwargs)
        return self._post_process(result, **kwargs)

    def apo(self, fast=None, slow=None, mamode=None, offset=None, **kwargs):
        close = self._get_column(kwargs.pop("close", "close"))
        result = apo(close=close, fast=fast, slow=slow, mamode=mamode, offset=offset, **kwargs)
        return self._post_process(result, **kwargs)

    def bias(self, length=None, mamode=None, offset=None, **kwargs):
        close = self._get_column(kwargs.pop("close", "close"))
        result = bias(close=close, length=length, mamode=mamode, offset=offset, **kwargs)
        return self._post_process(result, **kwargs)

    def bop(self, percentage=False, offset=None, **kwargs):
        open_ = self._get_column(kwargs.pop("open", "open"))
        high = self._get_column(kwargs.pop("high", "high"))
        low = self._get_column(kwargs.pop("low", "low"))
        close = self._get_column(kwargs.pop("close", "close"))
        result = bop(open_=open_, high=high, low=low, close=close, percentage=percentage, offset=offset, **kwargs)
        return self._post_process(result, **kwargs)

    def brar(self, length=None, scalar=None, drift=None, offset=None, **kwargs):
        open_ = self._get_column(kwargs.pop("open", "open"))
        high = self._get_column(kwargs.pop("high", "high"))
        low = self._get_column(kwargs.pop("low", "low"))
        close = self._get_column(kwargs.pop("close", "close"))
        result = brar(open_=open_, high=high, low=low, close=close, length=length, scalar=scalar, drift=drift, offset=offset, **kwargs)
        return self._post_process(result, **kwargs)

    def cci(self, length=None, c=None, offset=None, **kwargs):
        high = self._get_column(kwargs.pop("high", "high"))
        low = self._get_column(kwargs.pop("low", "low"))
        close = self._get_column(kwargs.pop("close", "close"))
        result = cci(high=high, low=low, close=close, length=length, c=c, offset=offset, **kwargs)
        return self._post_process(result, **kwargs)

    def cfo(self, length=None, offset=None, **kwargs):
        close = self._get_column(kwargs.pop("close", "close"))
        result = cfo(close=close, length=length, offset=offset, **kwargs)
        return self._post_process(result, **kwargs)

    def cg(self, length=None, offset=None, **kwargs):
        close = self._get_column(kwargs.pop("close", "close"))
        result = cg(close=close, length=length, offset=offset, **kwargs)
        return self._post_process(result, **kwargs)

    def cmo(self, length=None, scalar=None, drift=None, offset=None, **kwargs):
        close = self._get_column(kwargs.pop("close", "close"))
        result = cmo(close=close, length=length, scalar=scalar, drift=drift, offset=offset, **kwargs)
        return self._post_process(result, **kwargs)

    def coppock(self, length=None, fast=None, slow=None, offset=None, **kwargs):
        close = self._get_column(kwargs.pop("close", "close"))
        result = coppock(close=close, length=length, fast=fast, slow=slow, offset=offset, **kwargs)
        return self._post_process(result, **kwargs)

    def cti(self, length=None, offset=None, **kwargs):
        close = self._get_column(kwargs.pop("close", "close"))
        result = cti(close=close, length=length, offset=offset, **kwargs)
        return self._post_process(result, **kwargs)

    def dm(self, drift=None, offset=None, mamode=None, **kwargs):
        high = self._get_column(kwargs.pop("high", "high"))
        low = self._get_column(kwargs.pop("low", "low"))
        result = dm(high=high, low=low, drift=drift, mamode=mamode, offset=offset, **kwargs)
        return self._post_process(result, **kwargs)

    def er(self, length=None, drift=None, offset=None, **kwargs):
        close = self._get_column(kwargs.pop("close", "close"))
        result = er(close=close, length=length, drift=drift, offset=offset, **kwargs)
        return self._post_process(result, **kwargs)

    def eri(self, length=None, offset=None, **kwargs):
        high = self._get_column(kwargs.pop("high", "high"))
        low = self._get_column(kwargs.pop("low", "low"))
        close = self._get_column(kwargs.pop("close", "close"))
        result = eri(high=high, low=low, close=close, length=length, offset=offset, **kwargs)
        return self._post_process(result, **kwargs)

    def fisher(self, length=None, signal=None, offset=None, **kwargs):
        high = self._get_column(kwargs.pop("high", "high"))
        low = self._get_column(kwargs.pop("low", "low"))
        result = fisher(high=high, low=low, length=length, signal=signal, offset=offset, **kwargs)
        return self._post_process(result, **kwargs)

    def inertia(self, length=None, rvi_length=None, scalar=None, refined=None, thirds=None, mamode=None, drift=None, offset=None, **kwargs):
        close = self._get_column(kwargs.pop("close", "close"))
        if refined is not None or thirds is not None:
            high = self._get_column(kwargs.pop("high", "high"))
            low = self._get_column(kwargs.pop("low", "low"))
            result = inertia(close=close, high=high, low=low, length=length, rvi_length=rvi_length, scalar=scalar,
                             refined=refined, thirds=thirds, mamode=mamode, drift=drift, offset=offset, **kwargs)
        else:
            result = inertia(close=close, length=length, rvi_length=rvi_length, scalar=scalar, refined=refined,
                             thirds=thirds, mamode=mamode, drift=drift, offset=offset, **kwargs)

        return self._post_process(result, **kwargs)

    def kdj(self, length=None, signal=None, offset=None, **kwargs):
        high = self._get_column(kwargs.pop("high", "high"))
        low = self._get_column(kwargs.pop("low", "low"))
        close = self._get_column(kwargs.pop("close", "close"))
        result = kdj(high=high, low=low, close=close, length=length, signal=signal, offset=offset, **kwargs)
        return self._post_process(result, **kwargs)

    def kst(self, roc1=None, roc2=None, roc3=None, roc4=None, sma1=None, sma2=None, sma3=None, sma4=None, signal=None, offset=None, **kwargs):
        close = self._get_column(kwargs.pop("close", "close"))
        result = kst(close=close, roc1=roc1, roc2=roc2, roc3=roc3, roc4=roc4, sma1=sma1, sma2=sma2, sma3=sma3,
                     sma4=sma4, signal=signal, offset=offset, **kwargs)
        return self._post_process(result, **kwargs)

    def macd(self, fast=None, slow=None, signal=None, offset=None, **kwargs):
        close = self._get_column(kwargs.pop("close", "close"))
        result = macd(close=close, fast=fast, slow=slow, signal=signal, offset=offset, **kwargs)
        return self._post_process(result, **kwargs)

    def mom(self, length=None, offset=None, **kwargs):
        close = self._get_column(kwargs.pop("close", "close"))
        result = mom(close=close, length=length, offset=offset, **kwargs)
        return self._post_process(result, **kwargs)

    def pgo(self, length=None, offset=None, **kwargs):
        high = self._get_column(kwargs.pop("high", "high"))
        low = self._get_column(kwargs.pop("low", "low"))
        close = self._get_column(kwargs.pop("close", "close"))
        result = pgo(high=high, low=low, close=close, length=length, offset=offset, **kwargs)
        return self._post_process(result, **kwargs)

    def ppo(self, fast=None, slow=None, scalar=None, mamode=None, offset=None, **kwargs):
        close = self._get_column(kwargs.pop("close", "close"))
        result = ppo(close=close, fast=fast, slow=slow, scalar=scalar, mamode=mamode, offset=offset, **kwargs)
        return self._post_process(result, **kwargs)

    def psl(self, open_=None, length=None, scalar=None, drift=None, offset=None, **kwargs):
        if open_ is not None:
            open_ = self._get_column(kwargs.pop("open", "open"))

        close = self._get_column(kwargs.pop("close", "close"))
        result = psl(close=close, open_=open_, length=length, scalar=scalar, drift=drift, offset=offset, **kwargs)
        return self._post_process(result, **kwargs)

    def pvo(self, fast=None, slow=None, signal=None, scalar=None, offset=None, **kwargs):
        volume = self._get_column(kwargs.pop("volume", "volume"))
        result = pvo(volume=volume, fast=fast, slow=slow, signal=signal, scalar=scalar, offset=offset, **kwargs)
        return self._post_process(result, **kwargs)

    def qqe(self, length=None, smooth=None, factor=None, mamode=None, offset=None, **kwargs):
        close = self._get_column(kwargs.pop("close", "close"))
        result = qqe(close=close, length=length, smooth=smooth, factor=factor, mamode=mamode, offset=offset, **kwargs)
        return self._post_process(result, **kwargs)

    def roc(self, length=None, offset=None, **kwargs):
        close = self._get_column(kwargs.pop("close", "close"))
        result = roc(close=close, length=length, offset=offset, **kwargs)
        return self._post_process(result, **kwargs)

    def rsi(self, length=None, scalar=None, drift=None, offset=None, **kwargs):
        close = self._get_column(kwargs.pop("close", "close"))
        result = rsi(close=close, length=length, scalar=scalar, drift=drift, offset=offset, **kwargs)
        return self._post_process(result, **kwargs)

    def rsx(self, length=None, drift=None, offset=None, **kwargs):
        close = self._get_column(kwargs.pop("close", "close"))
        result = rsx(close=close, length=length, drift=drift, offset=offset, **kwargs)
        return self._post_process(result, **kwargs)

    def rvgi(self, length=None, swma_length=None, offset=None, **kwargs):
        open_ = self._get_column(kwargs.pop("open", "open"))
        high = self._get_column(kwargs.pop("high", "high"))
        low = self._get_column(kwargs.pop("low", "low"))
        close = self._get_column(kwargs.pop("close", "close"))
        result = rvgi(open_=open_, high=high, low=low, close=close, length=length, swma_length=swma_length,
                      offset=offset, **kwargs)
        return self._post_process(result, **kwargs)

    def slope(self, length=None, offset=None, **kwargs):
        close = self._get_column(kwargs.pop("close", "close"))
        result = slope(close=close, length=length, offset=offset, **kwargs)
        return self._post_process(result, **kwargs)

    def smi(self, fast=None, slow=None, signal=None, scalar=None, offset=None, **kwargs):
        close = self._get_column(kwargs.pop("close", "close"))
        result = smi(close=close, fast=fast, slow=slow, signal=signal, scalar=scalar, offset=offset, **kwargs)
        return self._post_process(result, **kwargs)

    def squeeze(self, bb_length=None, bb_std=None, kc_length=None, kc_scalar=None, mom_length=None, mom_smooth=None, use_tr=None, mamode=None, offset=None, **kwargs):
        high = self._get_column(kwargs.pop("high", "high"))
        low = self._get_column(kwargs.pop("low", "low"))
        close = self._get_column(kwargs.pop("close", "close"))
        result = squeeze(high=high, low=low, close=close, bb_length=bb_length, bb_std=bb_std, kc_length=kc_length,
                         kc_scalar=kc_scalar, mom_length=mom_length, mom_smooth=mom_smooth, use_tr=use_tr,
                         mamode=mamode, offset=offset, **kwargs)
        return self._post_process(result, **kwargs)

    def squeeze_pro(self, bb_length=None, bb_std=None, kc_length=None, kc_scalar_wide=None, kc_scalar_normal=None, kc_scalar_narrow=None, mom_length=None, mom_smooth=None, use_tr=None, mamode=None, offset=None, **kwargs):
        high = self._get_column(kwargs.pop("high", "high"))
        low = self._get_column(kwargs.pop("low", "low"))
        close = self._get_column(kwargs.pop("close", "close"))
        result = squeeze_pro(high=high, low=low, close=close, bb_length=bb_length, bb_std=bb_std, kc_length=kc_length,
                             kc_scalar_wide=kc_scalar_wide, kc_scalar_normal=kc_scalar_normal,
                             kc_scalar_narrow=kc_scalar_narrow, mom_length=mom_length, mom_smooth=mom_smooth,
                             use_tr=use_tr, mamode=mamode, offset=offset, **kwargs)
        return self._post_process(result, **kwargs)

    def stc(self, ma1=None, ma2=None, osc=None, tclength=None, fast=None, slow=None, factor=None, offset=None, **kwargs):
        close = self._get_column(kwargs.pop("close", "close"))
        result = stc(close=close, ma1=ma1, ma2=ma2, osc=osc, tclength=tclength, fast=fast, slow=slow, factor=factor,
                     offset=offset, **kwargs)
        return self._post_process(result, **kwargs)

    def stoch(self, k=None, d=None, smooth_k=None, mamode=None, talib=None, offset=None, **kwargs):
        high = self._get_column(kwargs.pop("high", "high"))
        low = self._get_column(kwargs.pop("low", "low"))
        close = self._get_column(kwargs.pop("close", "close"))
        result = stoch(high=high, low=low, close=close, k=k, d=d, smooth_k=smooth_k, mamode=mamode, talib=talib, offset=offset, **kwargs)
        return self._post_process(result, **kwargs)

    def stochf(self, k=None, d=None, mamode=None, talib=None, offset=None, **kwargs):
        high = self._get_column(kwargs.pop("high", "high"))
        low = self._get_column(kwargs.pop("low", "low"))
        close = self._get_column(kwargs.pop("close", "close"))
        result = stochf(high=high, low=low, close=close, k=k, d=d, mamode=mamode, talib=talib, offset=offset, **kwargs)
        return self._post_process(result, **kwargs)

    def stochrsi(self, length=None, rsi_length=None, k=None, d=None, mamode=None, offset=None, **kwargs):
        high = self._get_column(kwargs.pop("high", "high"))
        low = self._get_column(kwargs.pop("low", "low"))
        close = self._get_column(kwargs.pop("close", "close"))
        result = stochrsi(high=high, low=low, close=close, length=length, rsi_length=rsi_length, k=k, d=d,
                          mamode=mamode, offset=offset, **kwargs)
        return self._post_process(result, **kwargs)

    def td_seq(self, asint=None, offset=None, show_all=None, **kwargs):
        close = self._get_column(kwargs.pop("close", "close"))
        result = td_seq(close=close, asint=asint, offset=offset, show_all=show_all, **kwargs)
        return self._post_process(result, **kwargs)

    def trix(self, length=None, signal=None, scalar=None, drift=None, offset=None, **kwargs):
        close = self._get_column(kwargs.pop("close", "close"))
        result = trix(close=close, length=length, signal=signal, scalar=scalar, drift=drift, offset=offset, **kwargs)
        return self._post_process(result, **kwargs)

    def tsi(self, fast=None, slow=None, drift=None, mamode=None, offset=None, **kwargs):
        close = self._get_column(kwargs.pop("close", "close"))
        result = tsi(close=close, fast=fast, slow=slow, drift=drift, mamode=mamode, offset=offset, **kwargs)
        return self._post_process(result, **kwargs)

    def uo(self, fast=None, medium=None, slow=None, fast_w=None, medium_w=None, slow_w=None, drift=None, offset=None, **kwargs):
        high = self._get_column(kwargs.pop("high", "high"))
        low = self._get_column(kwargs.pop("low", "low"))
        close = self._get_column(kwargs.pop("close", "close"))
        result = uo(high=high, low=low, close=close, fast=fast, medium=medium, slow=slow, fast_w=fast_w,
                    medium_w=medium_w, slow_w=slow_w, drift=drift, offset=offset, **kwargs)
        return self._post_process(result, **kwargs)

    def willr(self, length=None, percentage=True, offset=None, **kwargs):
        high = self._get_column(kwargs.pop("high", "high"))
        low = self._get_column(kwargs.pop("low", "low"))
        close = self._get_column(kwargs.pop("close", "close"))
        result = willr(high=high, low=low, close=close, length=length, percentage=percentage, offset=offset, **kwargs)
        return self._post_process(result, **kwargs)

    # Overlap
    def alligator(self, jaw=None, teeth=None, lips=None, offset=None, **kwargs):
        close = self._get_column(kwargs.pop("close", "close"))
        result = alligator(close=close, jaw=jaw, teeth=teeth, lips=lips, offset=offset, **kwargs)
        return self._post_process(result, **kwargs)

    def alma(self, length=None, sigma=None, distribution_offset=None, offset=None, **kwargs):
        close = self._get_column(kwargs.pop("close", "close"))
        result = alma(close=close, length=length, sigma=sigma, distribution_offset=distribution_offset, offset=offset,
                      **kwargs)
        return self._post_process(result, **kwargs)

    def dema(self, length=None, offset=None, **kwargs):
        close = self._get_column(kwargs.pop("close", "close"))
        result = dema(close=close, length=length, offset=offset, **kwargs)
        return self._post_process(result, **kwargs)

    def ema(self, length=None, offset=None, **kwargs):
        close = self._get_column(kwargs.pop("close", "close"))
        result = ema(close=close, length=length, offset=offset, **kwargs)
        return self._post_process(result, **kwargs)

    def fwma(self, length=None, offset=None, **kwargs):
        close = self._get_column(kwargs.pop("close", "close"))
        result = fwma(close=close, length=length, offset=offset, **kwargs)
        return self._post_process(result, **kwargs)

    def hilo(self, high_length=None, low_length=None, mamode=None, offset=None, **kwargs):
        high = self._get_column(kwargs.pop("high", "high"))
        low = self._get_column(kwargs.pop("low", "low"))
        close = self._get_column(kwargs.pop("close", "close"))
        result = hilo(high=high, low=low, close=close, high_length=high_length, low_length=low_length, mamode=mamode, offset=offset, **kwargs)
        return self._post_process(result, **kwargs)

    def hl2(self, offset=None, **kwargs):
        high = self._get_column(kwargs.pop("high", "high"))
        low = self._get_column(kwargs.pop("low", "low"))
        result = hl2(high=high, low=low, offset=offset, **kwargs)
        return self._post_process(result, **kwargs)

    def hlc3(self, offset=None, **kwargs):
        high = self._get_column(kwargs.pop("high", "high"))
        low = self._get_column(kwargs.pop("low", "low"))
        close = self._get_column(kwargs.pop("close", "close"))
        result = hlc3(high=high, low=low, close=close, offset=offset, **kwargs)
        return self._post_process(result, **kwargs)

    def hma(self, length=None, offset=None, **kwargs):
        close = self._get_column(kwargs.pop("close", "close"))
        result = hma(close=close, length=length, offset=offset, **kwargs)
        return self._post_process(result, **kwargs)

    def hwma(self, na=None, nb=None, nc=None, offset=None, **kwargs):
        close = self._get_column(kwargs.pop("close", "close"))
        result = hwma(close=close, na=na, nb=nb, nc=nc, offset=offset, **kwargs)
        return self._post_process(result, **kwargs)

    def jma(self, length=None, phase=None, offset=None, **kwargs):
        close = self._get_column(kwargs.pop("close", "close"))
        result = jma(close=close, length=length, phase=phase, offset=offset, **kwargs)
        return self._post_process(result, **kwargs)

    def kama(self, length=None, fast=None, slow=None, offset=None, **kwargs):
        close = self._get_column(kwargs.pop("close", "close"))
        result = kama(close=close, length=length, fast=fast, slow=slow, offset=offset, **kwargs)
        return self._post_process(result, **kwargs)

    def ichimoku(self, tenkan=None, kijun=None, senkou=None, include_chikou=True, offset=None, **kwargs):
        high = self._get_column(kwargs.pop("high", "high"))
        low = self._get_column(kwargs.pop("low", "low"))
        close = self._get_column(kwargs.pop("close", "close"))
        result, span = ichimoku(high=high, low=low, close=close, tenkan=tenkan, kijun=kijun, senkou=senkou,
                                include_chikou=include_chikou, offset=offset, **kwargs)
        self._add_prefix_suffix(result, **kwargs)
        self._add_prefix_suffix(span, **kwargs)
        self._append(result, **kwargs)
        # return self._post_process(result, **kwargs), span
        return result, span

    def linreg(self, length=None, offset=None, adjust=None, **kwargs):
        close = self._get_column(kwargs.pop("close", "close"))
        result = linreg(close=close, length=length, offset=offset, adjust=adjust, **kwargs)
        return self._post_process(result, **kwargs)

    def mcgd(self, length=None, offset=None, **kwargs):
        close = self._get_column(kwargs.pop("close", "close"))
        result = mcgd(close=close, length=length, offset=offset, **kwargs)
        return self._post_process(result, **kwargs)

    def midpoint(self, length=None, offset=None, **kwargs):
        close = self._get_column(kwargs.pop("close", "close"))
        result = midpoint(close=close, length=length, offset=offset, **kwargs)
        return self._post_process(result, **kwargs)

    def midprice(self, length=None, offset=None, **kwargs):
        high = self._get_column(kwargs.pop("high", "high"))
        low = self._get_column(kwargs.pop("low", "low"))
        result = midprice(high=high, low=low, length=length, offset=offset, **kwargs)
        return self._post_process(result, **kwargs)

    def ohlc4(self, offset=None, **kwargs):
        open_ = self._get_column(kwargs.pop("open", "open"))
        high = self._get_column(kwargs.pop("high", "high"))
        low = self._get_column(kwargs.pop("low", "low"))
        close = self._get_column(kwargs.pop("close", "close"))
        result = ohlc4(open_=open_, high=high, low=low, close=close, offset=offset, **kwargs)
        return self._post_process(result, **kwargs)

    def pwma(self, length=None, offset=None, **kwargs):
        close = self._get_column(kwargs.pop("close", "close"))
        result = pwma(close=close, length=length, offset=offset, **kwargs)
        return self._post_process(result, **kwargs)

    def rma(self, length=None, offset=None, **kwargs):
        close = self._get_column(kwargs.pop("close", "close"))
        result = rma(close=close, length=length, offset=offset, **kwargs)
        return self._post_process(result, **kwargs)

    def sinwma(self, length=None, offset=None, **kwargs):
        close = self._get_column(kwargs.pop("close", "close"))
        result = sinwma(close=close, length=length, offset=offset, **kwargs)
        return self._post_process(result, **kwargs)

    def sma(self, length=None, offset=None, **kwargs):
        close = self._get_column(kwargs.pop("close", "close"))
        result = sma(close=close, length=length, offset=offset, **kwargs)
        return self._post_process(result, **kwargs)

    def smma(self, length=None, offset=None, **kwargs):
        close = self._get_column(kwargs.pop("close", "close"))
        result = smma(close=close, length=length, offset=offset, **kwargs)
        return self._post_process(result, **kwargs)

    def ssf(self, length=None, everget=None, pi=None, sqrt2=None, offset=None, **kwargs):
        close = self._get_column(kwargs.pop("close", "close"))
        result = ssf(close=close, length=length, everget=everget, pi=pi, sqrt2=sqrt2, offset=offset, **kwargs)
        return self._post_process(result, **kwargs)

    def ssf3(self, length=None, pi=None, sqrt3=None, offset=None, **kwargs):
        close = self._get_column(kwargs.pop("close", "close"))
        result = ssf3(close=close, length=length, pi=pi, sqrt3=sqrt3, offset=offset, **kwargs)
        return self._post_process(result, **kwargs)

    def supertrend(self, length=None, multiplier=None, offset=None, **kwargs):
        high = self._get_column(kwargs.pop("high", "high"))
        low = self._get_column(kwargs.pop("low", "low"))
        close = self._get_column(kwargs.pop("close", "close"))
        result = supertrend(high=high, low=low, close=close, length=length, multiplier=multiplier, offset=offset,
                            **kwargs)
        return self._post_process(result, **kwargs)

    def swma(self, length=None, offset=None, **kwargs):
        close = self._get_column(kwargs.pop("close", "close"))
        result = swma(close=close, length=length, offset=offset, **kwargs)
        return self._post_process(result, **kwargs)

    def t3(self, length=None, a=None, offset=None, **kwargs):
        close = self._get_column(kwargs.pop("close", "close"))
        result = t3(close=close, length=length, a=a, offset=offset, **kwargs)
        return self._post_process(result, **kwargs)

    def tema(self, length=None, offset=None, **kwargs):
        close = self._get_column(kwargs.pop("close", "close"))
        result = tema(close=close, length=length, offset=offset, **kwargs)
        return self._post_process(result, **kwargs)

    def trima(self, length=None, offset=None, **kwargs):
        close = self._get_column(kwargs.pop("close", "close"))
        result = trima(close=close, length=length, offset=offset, **kwargs)
        return self._post_process(result, **kwargs)

    def vidya(self, length=None, offset=None, **kwargs):
        close = self._get_column(kwargs.pop("close", "close"))
        result = vidya(close=close, length=length, offset=offset, **kwargs)
        return self._post_process(result, **kwargs)

    def vwap(self, anchor=None, offset=None, **kwargs):
        high = self._get_column(kwargs.pop("high", "high"))
        low = self._get_column(kwargs.pop("low", "low"))
        close = self._get_column(kwargs.pop("close", "close"))
        volume = self._get_column(kwargs.pop("volume", "volume"))

        if not self.datetime_ordered:
            volume.index = self._df.index

        result = vwap(high=high, low=low, close=close, volume=volume, anchor=anchor, offset=offset, **kwargs)
        return self._post_process(result, **kwargs)

    def vwma(self, volume=None, length=None, offset=None, **kwargs):
        close = self._get_column(kwargs.pop("close", "close"))
        volume = self._get_column(kwargs.pop("volume", "volume"))
        result = vwma(close=close, volume=volume, length=length, offset=offset, **kwargs)
        return self._post_process(result, **kwargs)

    def wcp(self, offset=None, **kwargs):
        high = self._get_column(kwargs.pop("high", "high"))
        low = self._get_column(kwargs.pop("low", "low"))
        close = self._get_column(kwargs.pop("close", "close"))
        result = wcp(high=high, low=low, close=close, offset=offset, **kwargs)
        return self._post_process(result, **kwargs)

    def wma(self, length=None, offset=None, **kwargs):
        close = self._get_column(kwargs.pop("close", "close"))
        result = wma(close=close, length=length, offset=offset, **kwargs)
        return self._post_process(result, **kwargs)

    def zlma(self, length=None, mamode=None, offset=None, **kwargs):
        close = self._get_column(kwargs.pop("close", "close"))
        result = zlma(close=close, length=length, mamode=mamode, offset=offset, **kwargs)
        return self._post_process(result, **kwargs)

    # Performance
    def log_return(self, length=None, cumulative=False, percent=False, offset=None, **kwargs):
        close = self._get_column(kwargs.pop("close", "close"))
        result = log_return(close=close, length=length, cumulative=cumulative, percent=percent, offset=offset, **kwargs)
        return self._post_process(result, **kwargs)

    def percent_return(self, length=None, cumulative=False, percent=False, offset=None, **kwargs):
        close = self._get_column(kwargs.pop("close", "close"))
        result = percent_return(close=close, length=length, cumulative=cumulative, percent=percent, offset=offset,
                                **kwargs)
        return self._post_process(result, **kwargs)

    # Statistics
    def entropy(self, length=None, base=None, offset=None, **kwargs):
        close = self._get_column(kwargs.pop("close", "close"))
        result = entropy(close=close, length=length, base=base, offset=offset, **kwargs)
        return self._post_process(result, **kwargs)

    def kurtosis(self, length=None, offset=None, **kwargs):
        close = self._get_column(kwargs.pop("close", "close"))
        result = kurtosis(close=close, length=length, offset=offset, **kwargs)
        return self._post_process(result, **kwargs)

    def mad(self, length=None, offset=None, **kwargs):
        close = self._get_column(kwargs.pop("close", "close"))
        result = mad(close=close, length=length, offset=offset, **kwargs)
        return self._post_process(result, **kwargs)

    def median(self, length=None, offset=None, **kwargs):
        close = self._get_column(kwargs.pop("close", "close"))
        result = median(close=close, length=length, offset=offset, **kwargs)
        return self._post_process(result, **kwargs)

    def quantile(self, length=None, q=None, offset=None, **kwargs):
        close = self._get_column(kwargs.pop("close", "close"))
        result = quantile(close=close, length=length, q=q, offset=offset, **kwargs)
        return self._post_process(result, **kwargs)

    def skew(self, length=None, offset=None, **kwargs):
        close = self._get_column(kwargs.pop("close", "close"))
        result = skew(close=close, length=length, offset=offset, **kwargs)
        return self._post_process(result, **kwargs)

    def stdev(self, length=None, offset=None, **kwargs):
        close = self._get_column(kwargs.pop("close", "close"))
        result = stdev(close=close, length=length, offset=offset, **kwargs)
        return self._post_process(result, **kwargs)

    def tos_stdevall(self, length=None, stds=None, offset=None, **kwargs):
        close = self._get_column(kwargs.pop("close", "close"))
        result = tos_stdevall(close=close, length=length, stds=stds, offset=offset, **kwargs)
        return self._post_process(result, **kwargs)

    def variance(self, length=None, offset=None, **kwargs):
        close = self._get_column(kwargs.pop("close", "close"))
        result = variance(close=close, length=length, offset=offset, **kwargs)
        return self._post_process(result, **kwargs)

    def zscore(self, length=None, std=None, offset=None, **kwargs):
        close = self._get_column(kwargs.pop("close", "close"))
        result = zscore(close=close, length=length, std=std, offset=offset, **kwargs)
        return self._post_process(result, **kwargs)

    # Transform
    def cube(self, cubing_exponent=None, signal_offset=None, offset=None, **kwargs):
        close = self._get_column(close, "close")
        result = cube(close=close, cubing_exponent=cubing_exponent, signal_offset=signal_offset, offset=offset, **kwargs)
        return self._post_process(result, **kwargs)

    def ifisher(self, amplifying_factor=None, signal_offset=None, offset=None, **kwargs):
        close = self._get_column(close, "close")
        result = ifisher(close=close, amplifying_factor=amplifying_factor, signal_offset=signal_offset, offset=offset, **kwargs)
        return self._post_process(result, **kwargs)
    
    def remap(self, from_min=None, from_max=None, to_min=None, to_max=None, offset=None, **kwargs):
        close = self._get_column(close, "close")
        result = remap(close=close, from_min=from_min, from_max=from_max, to_min=to_min, to_max=to_max, offset=offset, **kwargs)
        return self._post_process(result, **kwargs)

    # Trend
    def adx(self, length=None, lensig=None, mamode=None, scalar=None, drift=None, offset=None, **kwargs):
        high = self._get_column(kwargs.pop("high", "high"))
        low = self._get_column(kwargs.pop("low", "low"))
        close = self._get_column(kwargs.pop("close", "close"))
        result = adx(high=high, low=low, close=close, length=length, lensig=lensig, mamode=mamode, scalar=scalar,
                     drift=drift, offset=offset, **kwargs)
        return self._post_process(result, **kwargs)

    def amat(self, fast=None, slow=None, mamode=None, lookback=None, offset=None, **kwargs):
        close = self._get_column(kwargs.pop("close", "close"))
        result = amat(close=close, fast=fast, slow=slow, mamode=mamode, lookback=lookback, offset=offset, **kwargs)
        return self._post_process(result, **kwargs)

    def aroon(self, length=None, scalar=None, offset=None, **kwargs):
        high = self._get_column(kwargs.pop("high", "high"))
        low = self._get_column(kwargs.pop("low", "low"))
        result = aroon(high=high, low=low, length=length, scalar=scalar, offset=offset, **kwargs)
        return self._post_process(result, **kwargs)

    def chop(self, length=None, atr_length=None, scalar=None, drift=None, offset=None, **kwargs):
        high = self._get_column(kwargs.pop("high", "high"))
        low = self._get_column(kwargs.pop("low", "low"))
        close = self._get_column(kwargs.pop("close", "close"))
        result = chop(high=high, low=low, close=close, length=length, atr_length=atr_length, scalar=scalar,
                      drift=drift, offset=offset, **kwargs)
        return self._post_process(result, **kwargs)

    def cksp(self, p=None, x=None, q=None, mamode=None, offset=None, **kwargs):
        high = self._get_column(kwargs.pop("high", "high"))
        low = self._get_column(kwargs.pop("low", "low"))
        close = self._get_column(kwargs.pop("close", "close"))
        result = cksp(high=high, low=low, close=close, p=p, x=x, q=q, mamode=mamode, offset=offset, **kwargs)
        return self._post_process(result, **kwargs)

    def decay(self, length=None, mode=None, offset=None, **kwargs):
        close = self._get_column(kwargs.pop("close", "close"))
        result = decay(close=close, length=length, mode=mode, offset=offset, **kwargs)
        return self._post_process(result, **kwargs)

    def decreasing(self, length=None, strict=None, asint=None, offset=None, **kwargs):
        close = self._get_column(kwargs.pop("close", "close"))
        result = decreasing(close=close, length=length, strict=strict, asint=asint, offset=offset, **kwargs)
        return self._post_process(result, **kwargs)

    def dpo(self, length=None, centered=True, offset=None, **kwargs):
        close = self._get_column(kwargs.pop("close", "close"))
        result = dpo(close=close, length=length, centered=centered, offset=offset, **kwargs)
        return self._post_process(result, **kwargs)

    def increasing(self, length=None, strict=None, asint=None, offset=None, **kwargs):
        close = self._get_column(kwargs.pop("close", "close"))
        result = increasing(close=close, length=length, strict=strict, asint=asint, offset=offset, **kwargs)
        return self._post_process(result, **kwargs)

    def long_run(self, fast=None, slow=None, length=None, offset=None, **kwargs):
        if fast is None and slow is None:
            return self._df
        else:
            result = long_run(fast=fast, slow=slow, length=length, offset=offset, **kwargs)
            return self._post_process(result, **kwargs)

    def psar(self, af0=None, af=None, max_af=None, offset=None, **kwargs):
        high = self._get_column(kwargs.pop("high", "high"))
        low = self._get_column(kwargs.pop("low", "low"))
        close = self._get_column(kwargs.pop("close", None))
        result = psar(high=high, low=low, close=close, af0=af0, af=af, max_af=max_af, offset=offset, **kwargs)
        return self._post_process(result, **kwargs)

    def qstick(self, length=None, offset=None, **kwargs):
        open_ = self._get_column(kwargs.pop("open", "open"))
        close = self._get_column(kwargs.pop("close", "close"))
        result = qstick(open_=open_, close=close, length=length, offset=offset, **kwargs)
        return self._post_process(result, **kwargs)

    def short_run(self, fast=None, slow=None, length=None, offset=None, **kwargs):
        if fast is None and slow is None:
            return self._df
        else:
            result = short_run(fast=fast, slow=slow, length=length, offset=offset, **kwargs)
            return self._post_process(result, **kwargs)

    def supertrend(self, period=None, multiplier=None, mamode=None, drift=None, offset=None, **kwargs):
        high = self._get_column(kwargs.pop("high", "high"))
        low = self._get_column(kwargs.pop("low", "low"))
        close = self._get_column(kwargs.pop("close", "close"))
        result = supertrend(high=high, low=low, close=close, period=period, multiplier=multiplier, mamode=mamode,
                            drift=drift, offset=offset, **kwargs)
        return self._post_process(result, **kwargs)

    def trendflex(self, close=None, length=None, smooth=None, alpha=None, pi=None, sqrt2=None, offset=None, **kwargs):
        close = self._get_column(kwargs.pop("close", "close"))
        result = trendflex(close=close, length=length, smooth=smooth, alpha=alpha, pi=pi, sqrt2=sqrt2, offset=offset, **kwargs)
        return self._post_process(result, **kwargs)

    def tsignals(self, trend=None, asbool=None, trend_reset=None, trend_offset=None, offset=None, **kwargs):
        if trend is None:
            return self._df
        else:
            result = tsignals(trend, asbool=asbool, trend_offset=trend_offset, trend_reset=trend_reset, offset=offset, **kwargs)
            return self._post_process(result, **kwargs)

    def ttm_trend(self, length=None, offset=None, **kwargs):
        high = self._get_column(kwargs.pop("high", "high"))
        low = self._get_column(kwargs.pop("low", "low"))
        close = self._get_column(kwargs.pop("close", "close"))
        result = ttm_trend(high=high, low=low, close=close, length=length, offset=offset, **kwargs)
        return self._post_process(result, **kwargs)

    def vhf(self, length=None, drift=None, offset=None, **kwargs):
        close = self._get_column(kwargs.pop("close", "close"))
        result = vhf(close=close, length=length, drift=drift, offset=offset, **kwargs)
        return self._post_process(result, **kwargs)

    def vortex(self, drift=None, offset=None, **kwargs):
        high = self._get_column(kwargs.pop("high", "high"))
        low = self._get_column(kwargs.pop("low", "low"))
        close = self._get_column(kwargs.pop("close", "close"))
        result = vortex(high=high, low=low, close=close, drift=drift, offset=offset, **kwargs)
        return self._post_process(result, **kwargs)

    def xsignals(self, signal=None, xa=None, xb=None, above=None, long=None, asbool=None, trend_reset=None, trend_offset=None, offset=None, **kwargs):
        if signal is None:
            return self._df
        else:
            result = xsignals(signal=signal, xa=xa, xb=xb, above=above, long=long, asbool=asbool,
                              trend_offset=trend_offset, trend_reset=trend_reset, offset=offset, **kwargs)
            return self._post_process(result, **kwargs)

    # Utility
    def above(self, asint=True, offset=None, **kwargs):
        a = self._get_column(kwargs.pop("close", "a"))
        b = self._get_column(kwargs.pop("close", "b"))
        result = above(series_a=a, series_b=b, asint=asint, offset=offset, **kwargs)
        return self._post_process(result, **kwargs)

    def above_value(self, value=None, asint=True, offset=None, **kwargs):
        a = self._get_column(kwargs.pop("close", "a"))
        result = above_value(series_a=a, value=value, asint=asint, offset=offset, **kwargs)
        return self._post_process(result, **kwargs)

    def below(self, asint=True, offset=None, **kwargs):
        a = self._get_column(kwargs.pop("close", "a"))
        b = self._get_column(kwargs.pop("close", "b"))
        result = below(series_a=a, series_b=b, asint=asint, offset=offset, **kwargs)
        return self._post_process(result, **kwargs)

    def below_value(self, value=None, asint=True, offset=None, **kwargs):
        a = self._get_column(kwargs.pop("close", "a"))
        result = below_value(series_a=a, value=value, asint=asint, offset=offset, **kwargs)
        return self._post_process(result, **kwargs)

    def cross(self, above=True, asint=True, offset=None, **kwargs):
        a = self._get_column(kwargs.pop("close", "a"))
        b = self._get_column(kwargs.pop("close", "b"))
        result = cross(series_a=a, series_b=b, above=above, asint=asint, offset=offset, **kwargs)
        return self._post_process(result, **kwargs)

    def cross_value(self, value=None, above=True, asint=True, offset=None, **kwargs):
        a = self._get_column(kwargs.pop("close", "a"))
        result = cross_value(series_a=a, value=value, above=above, asint=asint, offset=offset, **kwargs)
        return self._post_process(result, **kwargs)

    # Volatility
    def aberration(self, length=None, atr_length=None, offset=None, **kwargs):
        high = self._get_column(kwargs.pop("high", "high"))
        low = self._get_column(kwargs.pop("low", "low"))
        close = self._get_column(kwargs.pop("close", "close"))
        result = aberration(high=high, low=low, close=close, length=length, atr_length=atr_length, offset=offset,
                            **kwargs)
        return self._post_process(result, **kwargs)

    def accbands(self, length=None, c=None, mamode=None, offset=None, **kwargs):
        high = self._get_column(kwargs.pop("high", "high"))
        low = self._get_column(kwargs.pop("low", "low"))
        close = self._get_column(kwargs.pop("close", "close"))
        result = accbands(high=high, low=low, close=close, length=length, c=c, mamode=mamode, offset=offset, **kwargs)
        return self._post_process(result, **kwargs)

    def atr(self, length=None, mamode=None, offset=None, **kwargs):
        high = self._get_column(kwargs.pop("high", "high"))
        low = self._get_column(kwargs.pop("low", "low"))
        close = self._get_column(kwargs.pop("close", "close"))
        result = atr(high=high, low=low, close=close, length=length, mamode=mamode, offset=offset, **kwargs)
        return self._post_process(result, **kwargs)

    def bbands(self, length=None, std=None, mamode=None, offset=None, **kwargs):
        close  = self._get_column(kwargs.pop("close", "close"))
        result = bbands(close=close, length=length, std=std, mamode=mamode, offset=offset, **kwargs)
        return self._post_process(result, **kwargs)

    def donchian(self, lower_length=None, upper_length=None, offset=None, **kwargs):
        high = self._get_column(kwargs.pop("high", "high"))
        low = self._get_column(kwargs.pop("low", "low"))
        result = donchian(high=high, low=low, lower_length=lower_length, upper_length=upper_length, offset=offset,
                          **kwargs)
        return self._post_process(result, **kwargs)

    def hwc(self, na=None, nb=None, nc=None, nd=None, scalar=None, offset=None, **kwargs):
        close = self._get_column(kwargs.pop("close", "close"))
        result = hwc(close=close, na=na, nb=nb, nc=nc, nd=nd, scalar=scalar, offset=offset, **kwargs)
        return self._post_process(result, **kwargs)

    def kc(self, length=None, scalar=None, mamode=None, offset=None, **kwargs):
        high = self._get_column(kwargs.pop("high", "high"))
        low = self._get_column(kwargs.pop("low", "low"))
        close = self._get_column(kwargs.pop("close", "close"))
        result = kc(high=high, low=low, close=close, length=length, scalar=scalar, mamode=mamode, offset=offset,
                    **kwargs)
        return self._post_process(result, **kwargs)

    def massi(self, fast=None, slow=None, offset=None, **kwargs):
        high = self._get_column(kwargs.pop("high", "high"))
        low = self._get_column(kwargs.pop("low", "low"))
        result = massi(high=high, low=low, fast=fast, slow=slow, offset=offset, **kwargs)
        return self._post_process(result, **kwargs)

    def natr(self, length=None, mamode=None, scalar=None, offset=None, **kwargs):
        high = self._get_column(kwargs.pop("high", "high"))
        low = self._get_column(kwargs.pop("low", "low"))
        close = self._get_column(kwargs.pop("close", "close"))
        result = natr(high=high, low=low, close=close, length=length, mamode=mamode, scalar=scalar, offset=offset,
                      **kwargs)
        return self._post_process(result, **kwargs)

    def pdist(self, drift=None, offset=None, **kwargs):
        open_ = self._get_column(kwargs.pop("open", "open"))
        high = self._get_column(kwargs.pop("high", "high"))
        low = self._get_column(kwargs.pop("low", "low"))
        close = self._get_column(kwargs.pop("close", "close"))
        result = pdist(open_=open_, high=high, low=low, close=close, drift=drift, offset=offset, **kwargs)
        return self._post_process(result, **kwargs)

    def rvi(self, length=None, scalar=None, refined=None, thirds=None, mamode=None, drift=None, offset=None, **kwargs):
        high = self._get_column(kwargs.pop("high", "high"))
        low = self._get_column(kwargs.pop("low", "low"))
        close = self._get_column(kwargs.pop("close", "close"))
        result = rvi(high=high, low=low, close=close, length=length, scalar=scalar, refined=refined, thirds=thirds,
                     mamode=mamode, drift=drift, offset=offset, **kwargs)
        return self._post_process(result, **kwargs)

    def thermo(self, long=None, short= None, length=None, mamode=None, drift=None, offset=None, **kwargs):
        high = self._get_column(kwargs.pop("high", "high"))
        low = self._get_column(kwargs.pop("low", "low"))
        result = thermo(high=high, low=low, long=long, short=short, length=length, mamode=mamode, drift=drift,
                        offset=offset, **kwargs)
        return self._post_process(result, **kwargs)

    def true_range(self, drift=None, offset=None, **kwargs):
        high = self._get_column(kwargs.pop("high", "high"))
        low = self._get_column(kwargs.pop("low", "low"))
        close = self._get_column(kwargs.pop("close", "close"))
        result = true_range(high=high, low=low, close=close, drift=drift, offset=offset, **kwargs)
        return self._post_process(result, **kwargs)

    def ui(self, length=None, scalar=None, offset=None, **kwargs):
        close = self._get_column(kwargs.pop("close", "close"))
        result = ui(close=close, length=length, scalar=scalar, offset=offset, **kwargs)
        return self._post_process(result, **kwargs)

    # Volume
    def ad(self, open_=None, signed=True, offset=None, **kwargs):
        if open_ is not None:
            open_ = self._get_column(kwargs.pop("open", "open"))
        high = self._get_column(kwargs.pop("high", "high"))
        low = self._get_column(kwargs.pop("low", "low"))
        close = self._get_column(kwargs.pop("close", "close"))
        volume = self._get_column(kwargs.pop("volume", "volume"))
        result = ad(high=high, low=low, close=close, volume=volume, open_=open_, signed=signed, offset=offset, **kwargs)
        return self._post_process(result, **kwargs)

    def adosc(self, open_=None, fast=None, slow=None, signed=True, offset=None, **kwargs):
        if open_ is not None:
            open_ = self._get_column(kwargs.pop("open", "open"))
        high = self._get_column(kwargs.pop("high", "high"))
        low = self._get_column(kwargs.pop("low", "low"))
        close = self._get_column(kwargs.pop("close", "close"))
        volume = self._get_column(kwargs.pop("volume", "volume"))
        result = adosc(high=high, low=low, close=close, volume=volume, open_=open_, fast=fast, slow=slow,
                       signed=signed, offset=offset, **kwargs)
        return self._post_process(result, **kwargs)

    def aobv(self, fast=None, slow=None, mamode=None, max_lookback=None, min_lookback=None, offset=None, **kwargs):
        close = self._get_column(kwargs.pop("close", "close"))
        volume = self._get_column(kwargs.pop("volume", "volume"))
        result = aobv(close=close, volume=volume, fast=fast, slow=slow, mamode=mamode, max_lookback=max_lookback,
                      min_lookback=min_lookback, offset=offset, **kwargs)
        return self._post_process(result, **kwargs)

    def cmf(self, open_=None, length=None, offset=None, **kwargs):
        if open_ is not None:
            open_ = self._get_column(kwargs.pop("open", "open"))
        high = self._get_column(kwargs.pop("high", "high"))
        low = self._get_column(kwargs.pop("low", "low"))
        close = self._get_column(kwargs.pop("close", "close"))
        volume = self._get_column(kwargs.pop("volume", "volume"))
        result = cmf(high=high, low=low, close=close, volume=volume, open_=open_, length=length, offset=offset,
                     **kwargs)
        return self._post_process(result, **kwargs)

    def efi(self, length=None, mamode=None, offset=None, drift=None, **kwargs):
        close = self._get_column(kwargs.pop("close", "close"))
        volume = self._get_column(kwargs.pop("volume", "volume"))
        result = efi(close=close, volume=volume, length=length, offset=offset, mamode=mamode, drift=drift, **kwargs)
        return self._post_process(result, **kwargs)

    def eom(self, length=None, divisor=None, offset=None, drift=None, **kwargs):
        high = self._get_column(kwargs.pop("high", "high"))
        low = self._get_column(kwargs.pop("low", "low"))
        close = self._get_column(kwargs.pop("close", "close"))
        volume = self._get_column(kwargs.pop("volume", "volume"))
        result = eom(high=high, low=low, close=close, volume=volume, length=length, divisor=divisor, offset=offset,
                     drift=drift, **kwargs)
        return self._post_process(result, **kwargs)

    def kvo(self, fast=None, slow=None, length_sig=None, mamode=None, offset=None, drift=None, **kwargs):
        high = self._get_column(kwargs.pop("high", "high"))
        low = self._get_column(kwargs.pop("low", "low"))
        close = self._get_column(kwargs.pop("close", "close"))
        volume = self._get_column(kwargs.pop("volume", "volume"))
        result = kvo(high=high, low=low, close=close, volume=volume, fast=fast, slow=slow, length_sig=length_sig,
                     mamode=mamode, offset=offset, drift=drift, **kwargs)
        return self._post_process(result, **kwargs)

    def mfi(self, length=None, drift=None, offset=None, **kwargs):
        high = self._get_column(kwargs.pop("high", "high"))
        low = self._get_column(kwargs.pop("low", "low"))
        close = self._get_column(kwargs.pop("close", "close"))
        volume = self._get_column(kwargs.pop("volume", "volume"))
        result = mfi(high=high, low=low, close=close, volume=volume, length=length, drift=drift, offset=offset,
                     **kwargs)
        return self._post_process(result, **kwargs)

    def nvi(self, length=None, initial=None, signed=True, offset=None, **kwargs):
        close = self._get_column(kwargs.pop("close", "close"))
        volume = self._get_column(kwargs.pop("volume", "volume"))
        result = nvi(close=close, volume=volume, length=length, initial=initial, signed=signed, offset=offset, **kwargs)
        return self._post_process(result, **kwargs)

    def obv(self, offset=None, **kwargs):
        close = self._get_column(kwargs.pop("close", "close"))
        volume = self._get_column(kwargs.pop("volume", "volume"))
        result = obv(close=close, volume=volume, offset=offset, **kwargs)
        return self._post_process(result, **kwargs)

    def pvi(self, length=None, initial=None, signed=True, offset=None, **kwargs):
        close = self._get_column(kwargs.pop("close", "close"))
        volume = self._get_column(kwargs.pop("volume", "volume"))
        result = pvi(close=close, volume=volume, length=length, initial=initial, signed=signed, offset=offset, **kwargs)
        return self._post_process(result, **kwargs)

    def pvol(self, volume=None, offset=None, **kwargs):
        close = self._get_column(kwargs.pop("close", "close"))
        volume = self._get_column(kwargs.pop("volume", "volume"))
        result = pvol(close=close, volume=volume, offset=offset, **kwargs)
        return self._post_process(result, **kwargs)

    def pvr(self, **kwargs):
        close = self._get_column(kwargs.pop("close", "close"))
        volume = self._get_column(kwargs.pop("volume", "volume"))
        result = pvr(close=close, volume=volume)
        return self._post_process(result, **kwargs)

    def pvt(self, offset=None, **kwargs):
        close = self._get_column(kwargs.pop("close", "close"))
        volume = self._get_column(kwargs.pop("volume", "volume"))
        result = pvt(close=close, volume=volume, offset=offset, **kwargs)
        return self._post_process(result, **kwargs)

    def wb_tsv(self, length=None, signal=None, offset=None, **kwargs):
        close = self._get_column(kwargs.pop("close", "close"))
        volume = self._get_column(kwargs.pop("volume", "volume"))
        result = wb_tsv(close=close, volume=volume, signal=signal, offset=offset, **kwargs)
        return self._post_process(result, **kwargs)<|MERGE_RESOLUTION|>--- conflicted
+++ resolved
@@ -12,28 +12,8 @@
 from pandas.errors import PerformanceWarning
 from pandas import DataFrame, Series
 
-<<<<<<< HEAD
-=======
-from pandas_ta import Category, Imports, np, pd, version
-from pandas_ta.candles.cdl_pattern import ALL_PATTERNS
-from pandas_ta.candles import *
-from pandas_ta.cycles import *
-from pandas_ta.momentum import *
-from pandas_ta.overlap import *
-from pandas_ta.performance import *
-from pandas_ta.statistics import *
-from pandas_ta.transform import *
-from pandas_ta.trend import *
-from pandas_ta.volatility import *
-from pandas_ta.volume import *
-from pandas_ta.utils import *
-
-
-df = pd.DataFrame()
->>>>>>> 5daba2d6
-
 from pandas_ta import *
-from pandas_ta.utils import *
+# from pandas_ta.utils import *
 
 
 # Base Class for extending a Pandas DataFrame
@@ -1449,17 +1429,17 @@
 
     # Transform
     def cube(self, cubing_exponent=None, signal_offset=None, offset=None, **kwargs):
-        close = self._get_column(close, "close")
+        close = self._get_column(kwargs.pop("close", "close"))
         result = cube(close=close, cubing_exponent=cubing_exponent, signal_offset=signal_offset, offset=offset, **kwargs)
         return self._post_process(result, **kwargs)
 
     def ifisher(self, amplifying_factor=None, signal_offset=None, offset=None, **kwargs):
-        close = self._get_column(close, "close")
+        close = self._get_column(kwargs.pop("close", "close"))
         result = ifisher(close=close, amplifying_factor=amplifying_factor, signal_offset=signal_offset, offset=offset, **kwargs)
         return self._post_process(result, **kwargs)
-    
+
     def remap(self, from_min=None, from_max=None, to_min=None, to_max=None, offset=None, **kwargs):
-        close = self._get_column(close, "close")
+        close = self._get_column(kwargs.pop("close", "close"))
         result = remap(close=close, from_min=from_min, from_max=from_max, to_min=to_min, to_max=to_max, offset=offset, **kwargs)
         return self._post_process(result, **kwargs)
 
