--- conflicted
+++ resolved
@@ -1604,9 +1604,6 @@
         result = bbands(close=close, length=length, std=std, mamode=mamode, offset=offset, **kwargs)
         return self._post_process(result, **kwargs)
 
-<<<<<<< HEAD
-    def donchian(self, lower_length=None, upper_length=None, offset=None, **kwargs: DictLike):
-=======
     def chandelier_exit(self, high_length=None, low_length=None, atr_length=None, multiplier=None, mamode=None, talib=None, use_close=None, drift=None, offset=None, **kwargs):
         high = self._get_column(kwargs.pop("high", "high"))
         low = self._get_column(kwargs.pop("low", "low"))
@@ -1620,7 +1617,6 @@
         return self._post_process(result, **kwargs)
 
     def donchian(self, lower_length=None, upper_length=None, offset: Int = None, **kwargs: DictLike):
->>>>>>> 5eedf950
         high = self._get_column(kwargs.pop("high", "high"))
         low = self._get_column(kwargs.pop("low", "low"))
         result = donchian(high=high, low=low, lower_length=lower_length, upper_length=upper_length, offset=offset,
