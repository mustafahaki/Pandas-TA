# -*- coding: utf-8 -*-
from dataclasses import dataclass, field
from multiprocessing import cpu_count, Pool
from time import perf_counter
from typing import List, Tuple, Union
from warnings import simplefilter

from pandas.core.base import PandasObject

from pandas_ta import Category, Imports, np, pd, version
from pandas_ta.candles.cdl_pattern import ALL_PATTERNS
from pandas_ta.candles import *
from pandas_ta.cycles import *
from pandas_ta.momentum import *
from pandas_ta.overlap import *
from pandas_ta.performance import *
from pandas_ta.statistics import *
from pandas_ta.trend import *
from pandas_ta.volatility import *
from pandas_ta.volume import *
from pandas_ta.utils import *


df = pd.DataFrame()

# Study DataClass
@dataclass
class Study:
    """Study DataClass
    Class to name and group indicators for processing

    Args:
        name (str): Some short memorable string.  Note: Case-insensitive "All" is reserved.
        ta (list of dicts): A list of dicts containing keyword arguments where "kind" is the indicator.
        description (str): A more detailed description of what the Study tries to capture. Default: None
        created (str): At datetime string of when it was created. Default: Automatically generated. *Subject to change*

    Example TA:
    ta = [
        {"kind": "sma", "length": 200},
        {"kind": "sma", "close": "volume", "length": 50},
        {"kind": "bbands", "length": 20},
        {"kind": "rsi"},
        {"kind": "macd", "fast": 8, "slow": 21},
        {"kind": "sma", "close": "volume", "length": 20, "prefix": "VOLUME"},
    ]
    """
    name: str  # = None # Required.
    ta: List = field(default_factory=list)  # Required.
    description: str = ""  # Helpful. More descriptive version or notes or w/e.
    created: str = get_time(to_string=True) # Optional. Gets Exchange Time and Local Time execution time

    def __post_init__(self):
        req_args = ["[X] Study requires the following argument(s):"]

        if self._is_name():
            req_args.append(' - name. Must be a string. Example: "My TA". Note: "all" is reserved.')

        if self.ta is None:
            self.ta = None
        elif not self._is_ta():
            s = " - ta. Format is a list of dicts. Example: [{'kind': 'sma', 'length': 10}]"
            s += "\n       Check the indicator for the correct arguments if you receive this error."
            req_args.append(s)

        if len(req_args) > 1:
            [print(_) for _ in req_args]
            return None

    def _is_name(self):
        return self.name is None or not isinstance(self.name, str)

    def _is_ta(self):
        if isinstance(self.ta, list) and self.total_ta() > 0:
            # Check that all elements of the list are dicts.
            # Does not check if the dicts values are valid indicator kwargs
            # User must check indicator documentation for all indicators args.
            return all([isinstance(_, dict) and len(_.keys()) > 0 for _ in self.ta])
        return False

    def total_ta(self):
        return len(self.ta) if self.ta is not None else 0


# All Study
AllStudy = Study(
    name="All",
    description="All the indicators with their default settings. Pandas TA default.",
    ta=None,
)

# Default (Example) Study.
CommonStudy = Study(
    name="Common Price and Volume SMAs",
    description="Common Price SMAs: 10, 20, 50, 200 and Volume SMA: 20.",
    ta=[
        {"kind": "sma", "length": 10},
        {"kind": "sma", "length": 20},
        {"kind": "sma", "length": 50},
        {"kind": "sma", "length": 200},
        {"kind": "sma", "close": "volume", "length": 20, "prefix": "VOL"}
    ]
)

# Temporary Strategy DataClass Alias
Strategy = Study
AllStrategy = AllStudy
CommonStrategy = CommonStudy


# Base Class for extending a Pandas DataFrame
class BasePandasObject(PandasObject):
    """Simple PandasObject Extension

    Ensures the DataFrame is not empty and has columns.
    It would be a sad Panda otherwise.

    Args:
        df (pd.DataFrame): Extends Pandas DataFrame
    """

    def __init__(self, df: pd.DataFrame, **kwargs):
        if df.empty: return
        print(f"\n[!] kwargs: {kwargs}\n")
        if len(df.columns) > 0:
            common_names = {
                "Date": "date",
                "Time": "time",
                "Timestamp": "timestamp",
                "Datetime": "datetime",
                "Open": "open",
                "High": "high",
                "Low": "low",
                "Close": "close",
                "Adj Close": "adj_close",
                "Volume": "volume",
                "Dividends": "dividends",
                "Stock Splits": "split",
            }
            # Preemptively drop the rows that are all NaNs
            # Might need to be moved to AnalysisIndicators.__call__() to be
            #   toggleable via kwargs.
            # df.dropna(axis=0, inplace=True)
            # Preemptively rename columns to lowercase
            df.rename(columns=common_names, errors="ignore", inplace=True)

            # Preemptively lowercase the index
            index_name = df.index.name
            if index_name is not None:
                df.index.rename(index_name.lower(), inplace=True)

            self._df = df
        else:
            raise AttributeError(f"[X] No columns!")

    def __call__(self, kind, *args, **kwargs):
        raise NotImplementedError()


# Pandas TA - DataFrame Analysis Indicators
@pd.api.extensions.register_dataframe_accessor("ta")
class AnalysisIndicators(BasePandasObject):
    """
    This Pandas Extension is named 'ta' for Technical Analysis. In other words,
    it is a Numerical Time Series Feature Generator where the Time Series data
    is biased towards Financial Market data; typical data includes columns
    named :"open", "high", "low", "close", "volume".

    This TA Library hopefully allows you to apply familiar and unique Technical
    Analysis Indicators easily with the DataFrame Extension named 'ta'. Even
    though 'ta' is a Pandas DataFrame Extension, you can still call Technical
    Analysis indicators individually if you are more comfortable with that
    approach or it allows you to easily and automatically apply the indicators
    with the study method. See: help(ta.study).

    By default, the 'ta' extension uses lower case column names: open, high,
    low, close, and volume. You can override the defaults by providing the it's
    replacement name when calling the indicator. For example, to call the
    indicator hl2().

    With 'default' columns: open, high, low, close, and volume.
    >>> df.ta.hl2()
    >>> df.ta(kind="hl2")

    With DataFrame columns: Open, High, Low, Close, and Volume.
    >>> df.ta.hl2(high="High", low="Low")
    >>> df.ta(kind="hl2", high="High", low="Low")

    If you do not want to use a DataFrame Extension, just call it normally.
    >>> sma10 = ta.sma(df["Close"]) # Default length=10
    >>> sma50 = ta.sma(df["Close"], length=50)
    >>> ichimoku, span = ta.ichimoku(df["High"], df["Low"], df["Close"])

    Args:
        kind (str, optional): Default: None. Kind is the 'name' of the indicator.
            It converts kind to lowercase before calling.
        timed (bool, optional): Default: False. Curious about the execution
            speed?
        kwargs: Extension specific modifiers.
            append (bool, optional): Default: False. When True, it appends the
            resultant column(s) to the DataFrame.

    Returns:
        Most Indicators will return a Pandas Series. Others like MACD, BBANDS,
        KC, et al will return a Pandas DataFrame. Ichimoku on the other hand
        will return two DataFrames, the Ichimoku DataFrame for the known period
        and a Span DataFrame for the future of the Span values.

    Let's get started!

    1. Loading the 'ta' module:
    >>> import pandas as pd
    >>> import ta as ta

    2. Load some data:
    >>> df = pd.read_csv("AAPL.csv", index_col="date", parse_dates=True)

    3. Help!
    3a. General Help:
    >>> help(df.ta)
    >>> df.ta()
    3b. Indicator Help:
    >>> help(ta.apo)
    3c. Indicator Extension Help:
    >>> help(df.ta.apo)

    4. Ways of calling an indicator.
    4a. Standard: Calling just the APO indicator without "ta" DataFrame extension.
    >>> ta.apo(df["close"])
    4b. DataFrame Extension: Calling just the APO indicator with "ta" DataFrame extension.
    >>> df.ta.apo()
    4c. DataFrame Extension (kind): Calling APO using 'kind'
    >>> df.ta(kind="apo")
    4d. Study:
    >>> df.ta.study("All") # Default
    >>> df.ta.study(ta.Study("My Strat", ta=[{"kind": "apo"}])) # Custom

    5. Working with kwargs
    5a. Append the result to the working df.
    >>> df.ta.apo(append=True)
    5b. Timing an indicator.
    >>> apo = df.ta(kind="apo", timed=True)
    >>> print(apo.timed)
    """

    _adjusted = None
    _cores = cpu_count()
    _df = DataFrame()
    _ds = "yf"
    _exchange = "NYSE"
    _time_range = "years"
    _last_run = get_time(_exchange, to_string=True)

    def __init__(self, pandas_obj: Union[pd.DataFrame, pd.Series]):
        self._validate(pandas_obj)
        self._df = pandas_obj
        self._last_run = get_time(self._exchange, to_string=True)

    @staticmethod
    def _validate(obj: Union[pd.DataFrame, pd.Series]):
        if not isinstance(obj, pd.DataFrame) and not isinstance(obj, pd.Series):
            raise AttributeError("[X] Must be either a Pandas Series or DataFrame.")

    # DataFrame Behavioral Methods
    def __call__(
            self, kind: str = None,
            timed: bool = False, version: bool = False, **kwargs
        ):
        if version: print(f"Pandas TA - Technical Analysis Indicators - v{self.version}")
        try:
            if isinstance(kind, str):
                kind = kind.lower()
                fn = getattr(self, kind)

                if timed:
                    stime = perf_counter()

                # Run the indicator
                result = fn(**kwargs)  # = getattr(self, kind)(**kwargs)
                self._last_run = get_time(self.exchange, to_string=True) # Save when it completed it's run

                if timed:
                    result.timed = final_time(stime)
                    print(f"[+] {kind}: {result.timed}")

                return result
            else:
                self.help()

        except BaseException:
            pass

    # Public Get/Set DataFrame Properties
    @property
    def adjusted(self) -> str:
        """property: df.ta.adjusted"""
        return self._adjusted

    @adjusted.setter
    def adjusted(self, value: str) -> None:
        """property: df.ta.adjusted = 'adj_close'"""
        if value is not None and isinstance(value, str):
            self._adjusted = value
        else:
            self._adjusted = None

    @property
    def cores(self) -> int:
        """Returns the number of CPU cores."""
        return self._cores

    @cores.setter
    def cores(self, value: int) -> None:
        """property: df.ta.cores = integer"""
        cpus = cpu_count()
        if value is not None and isinstance(value, int):
            self._cores = int(value) if 0 <= value <= cpus else cpus
        else:
            self._cores = cpus

    @property
    def ds(self) -> str:
        """Returns the current Data Source. Default: "yf"."""
        return self._ds

    @ds.setter
    def ds(self, value: str) -> None:
        """property: df.ta.ds = "yf" """
        if isinstance(value, str) and len(value):
            self._ds = value

    @property
    def exchange(self) -> str:
        """Returns the current Exchange. Default: "NYSE"."""
        return self._exchange

    @exchange.setter
    def exchange(self, value: str) -> None:
        """property: df.ta.exchange = "LSE" """
        if value is not None and isinstance(value, str) and value in EXCHANGE_TZ.keys():
            self._exchange = value

    @property
    def last_run(self) -> str:
        """Returns the time when the DataFrame was last run."""
        return self._last_run

    # Public Get DataFrame Properties
    @property
    def categories(self) -> list:
        """Returns the categories."""
        return list(Category.keys())

    @property
    def datetime_ordered(self) -> bool:
        """Returns True if the index is a datetime and ordered."""
        hasdf = hasattr(self, "_df")
        if hasdf:
            return is_datetime_ordered(self._df)
        return hasdf

    @property
    def reverse(self) -> pd.DataFrame:
        """Reverses the DataFrame. Simply: df.iloc[::-1]"""
        return self._df.iloc[::-1]

    @property
    def time_range(self) -> float:
        """Returns the time ranges of the DataFrame as a float. Default is in "years". help(ta.toal_time)"""
        return total_time(self._df, self._time_range)

    @time_range.setter
    def time_range(self, value: str) -> None:
        """property: df.ta.time_range = "years" (Default)"""
        if value is not None and isinstance(value, str):
            self._time_range = value
        else:
            self._time_range = "years"

    @property
    def to_utc(self) -> None:
        """Sets the DataFrame index to UTC format"""
        self._df = to_utc(self._df)

    @property
    def version(self) -> str:
        """Returns the version."""
        return version

    # Private DataFrame Methods
    def _add_prefix_suffix(self, result=None, **kwargs) -> None:
        """Add prefix and/or suffix to the result columns"""
        if result is None:
            return
        else:
            prefix = suffix = ""
            delimiter = kwargs.setdefault("delimiter", "_")

            if "prefix" in kwargs:
                prefix = f"{kwargs['prefix']}{delimiter}"
            if "suffix" in kwargs:
                suffix = f"{delimiter}{kwargs['suffix']}"

            if isinstance(result, pd.Series):
                result.name = prefix + result.name + suffix
            else:
                result.columns = [prefix + column + suffix for column in result.columns]

    def _append(self, result=None, **kwargs) -> None:
        """Appends a Pandas Series or DataFrame columns to self._df."""
        if "append" in kwargs and kwargs["append"]:
            df = self._df
            if df is None or result is None: return
            else:
                simplefilter(action="ignore", category=pd.errors.PerformanceWarning)
                if "col_names" in kwargs and not isinstance(kwargs["col_names"], tuple):
                    kwargs["col_names"] = (kwargs["col_names"],) # Note: tuple(kwargs["col_names"]) doesn't work

                if isinstance(result, pd.DataFrame):
                    # If specified in kwargs, rename the columns.
                    # If not, use the default names.
                    if "col_names" in kwargs and isinstance(kwargs["col_names"], tuple):
                        if len(kwargs["col_names"]) >= len(result.columns):
                            for col, ind_name in zip(result.columns, kwargs["col_names"]):
                                df[ind_name] = result.loc[:, col]
                        else:
                            print(f"Not enough col_names were specified : got {len(kwargs['col_names'])}, expected {len(result.columns)}.")
                            return
                    else:
                        for i, column in enumerate(result.columns):
                            df[column] = result.iloc[:, i]
                else:
                    ind_name = (
                        kwargs["col_names"][0] if "col_names" in kwargs and
                        isinstance(kwargs["col_names"], tuple) else result.name
                    )
                    df[ind_name] = result

    def _check_na_columns(self, stdout: bool = True):
        """Returns the columns in which all it's values are na."""
        return [x for x in self._df.columns if all(self._df[x].isna())]

    def _get_column(self, series: Union[pd.Series, str, None]):
        """Attempts to get the correct series or 'column' and return it."""
        df = self._df
        if df is None: return

        # Explicitly passing a pd.Series to override default.
        if isinstance(series, pd.Series):
            return series
        # Apply default if no series nor a default.
        elif series is None:
            return df[self.adjusted] if self.adjusted is not None else None
        # Ok.  So it's a str.
        elif isinstance(series, str):
            # Return the df column since it's in there.
            if series in df.columns:
                return df[series]
            else:
                # Attempt to match the 'series' because it was likely
                # misspelled.
                matches = df.columns.str.match(series, case=False)
                match = [i for i, x in enumerate(matches) if x]
                # If found, awesome.  Return it or return the 'series'.
                cols = ", ".join(list(df.columns))
                NOT_FOUND = f"[X] Ooops!!! It's {series not in df.columns}, the column named '{series}' was not found in {cols}"
                return df.iloc[:, match[0]] if len(match) else print(NOT_FOUND)

    def _indicators_by_category(self, name: str) -> list:
        """Returns indicators by Categorical name."""
        return Category[name] if name in self.categories else None

    def _mp_worker(self, arguments: tuple):
        """Multiprocessing Worker to handle different Methods."""
        method, args, kwargs = arguments

        if method != "ichimoku":
            return getattr(self, method)(*args, **kwargs)
        else:
            return getattr(self, method)(*args, **kwargs)[0]

    def _post_process(self, result: Union[pd.Series, pd.DataFrame], **kwargs) -> Union[pd.Series, pd.DataFrame]:
        """Applies any additional modifications to the DataFrame
        * Applies prefixes and/or suffixes
        * Appends the result to main DataFrame
        """
        verbose = kwargs.pop("verbose", False)
        if not isinstance(result, (pd.Series, pd.DataFrame)):
            if verbose:
                print(f"[X] Oops! The result was not a Series or DataFrame.")
            return self._df
        else:
            # Append only specific columns to the dataframe (via
            # 'col_numbers':(0,1,3) for example)
            result = (result.iloc[:, [int(n) for n in kwargs["col_numbers"]]]
                      if isinstance(result, pd.DataFrame) and
                      "col_numbers" in kwargs and
                      kwargs["col_numbers"] is not None else result)
            # Add prefix/suffix and append to the dataframe
            self._add_prefix_suffix(result=result, **kwargs)
            self._append(result=result, **kwargs)
        return result

    def _strategy_mode(self, *args) -> tuple:
        """Helper method to determine the mode and name of the study. Returns tuple: (name:str, mode:dict)"""
        name = "All"
        mode = {"all": False, "category": False, "custom": False}

        if len(args) == 0:
            mode["all"] = True
        else:
            if isinstance(args[0], str):
                if args[0].lower() == "all":
                    name, mode["all"] = name, True
                if args[0].lower() in self.categories:
                    name, mode["category"] = args[0], True

            if isinstance(args[0], Study):
                study_ = args[0]
                if study_.ta is None or study_.name.lower() == "all":
                    name, mode["all"] = name, True
                elif study_.name.lower() in self.categories:
                    name, mode["category"] = study_.name, True
                else:
                    name, mode["custom"] = study_.name, True

        return name, mode

    # Public DataFrame Methods
    def constants(self, append: bool, values: list):
        """Constants

        Add or remove constants to the DataFrame easily with Numpy's arrays or
        lists. Useful when you need easily accessible horizontal lines for
        charting.

        Add constant '1' to the DataFrame
        >>> df.ta.constants(True, [1])
        Remove constant '1' to the DataFrame
        >>> df.ta.constants(False, [1])

        Adding constants for charting
        >>> import numpy as np
        >>> chart_lines = np.append(np.arange(-4, 5, 1), np.arange(-100, 110, 10))
        >>> df.ta.constants(True, chart_lines)
        Removing some constants from the DataFrame
        >>> df.ta.constants(False, np.array([-60, -40, 40, 60]))

        Args:
            append (bool): If True, appends a Numpy range of constants to the
                working DataFrame.  If False, it removes the constant range from
                the working DataFrame. Default: None.

        Returns:
            Returns the appended constants
            Returns nothing to the user.  Either adds or removes constant ranges
            from the working DataFrame.
        """
        if isinstance(values, np.ndarray) or isinstance(values, list):
            if append:
                for x in values:
                    self._df[f"{x}"] = x
                return self._df[self._df.columns[-len(values):]]
            else:
                for x in values:
                    del self._df[f"{x}"]

    def indicators(self, **kwargs):
        """List of Indicators

        kwargs:
            as_list (bool, optional): When True, it returns a list of the
                indicators. Default: False.
            exclude (list, optional): The passed in list will be excluded
                from the indicators list. Default: None.

        Returns:
            Prints the list of indicators. If as_list=True, then a list.
        """
        as_list = kwargs.setdefault("as_list", False)
        # Public non-indicator methods
        helper_methods = ["constants", "indicators", "strategy", "study"]
        # Public df.ta.properties
        ta_properties = [
            "adjusted",
            "categories",
            "cores",
            "datetime_ordered",
            "ds",
            "exchange",
            "last_run",
            "reverse",
            "sample",
            "ticker",
            "time_range",
            "to_utc",
            "version",
        ]

        # Public non-indicator methods
        ta_indicators = list((x for x in dir(pd.DataFrame().ta) if not x.startswith("_") and not x.endswith("_")))

        # Add Pandas TA methods and properties to be removed
        removed = helper_methods + ta_properties

        # Add user excluded methods to be removed
        user_excluded = kwargs.setdefault("exclude", [])
        if isinstance(user_excluded, list) and len(user_excluded) > 0:
            removed += user_excluded

        # Remove the unwanted indicators
        [ta_indicators.remove(x) for x in removed]

        # If as a list, immediately return
        if as_list:
            return ta_indicators

        indicator_count = len(ta_indicators)
        header = f"Pandas TA - Technical Analysis Indicators - v{self.version}"

        s, _count = f"{header}\n", 0
        if indicator_count > 0:
            s += f"\nIndicators and Utilities [{indicator_count}]:\n    {', '.join(ta_indicators)}\n"
            _count += indicator_count
            if Imports["talib"]:
                s += f"\nCandle Patterns [{len(ALL_PATTERNS)}]:\n    {', '.join(ALL_PATTERNS)}\n"
                _count += len(ALL_PATTERNS)
        s += f"\nTotal Candles, Indicators and Utilities: {_count}"
        print(s)

    def sample(self, **kwargs):
        """sample
        See help(ta.sample) for parameters.
        """
        return sample(**kwargs)

    def strategy(self, *args, **kwargs):
        """Strategy Method

        An experimental method that by default runs all applicable indicators.
        Future implementations will allow more specific indicator generation
        with possibly as json, yaml config file or an sqlite3 table.

        Kwargs:
            chunksize (bool): Adjust the chunksize for the Multiprocessing Pool.
                Default: Number of cores of the OS
            exclude (list): List of indicator names to exclude. Some are
                excluded by default for various reasons; they require additional
                sources, performance (td_seq), not a time series chart (vp) etc.
            name (str): Select all indicators or indicators by
                Category such as: "candles", "cycles", "momentum", "overlap",
                "performance", "statistics", "trend", "volatility", "volume", or
                "all". Default: "all"
            ordered (bool): Whether to run "all" in order. Default: True
            timed (bool): Show the process time of the study().
                Default: False
            verbose (bool): Provide some additional insight on the progress of
                the study() execution. Default: False
            warning (bool): Disables depreciation message. Automatically
                disabled when using it's replacement method: df.ta.study().
                Default: True
        """
        # If True, it returns the resultant DataFrame. Default: False
        returns = kwargs.pop("returns", False)
        # cpus = cpu_count()
        # Ensure indicators are appended to the DataFrame
        kwargs["append"] = True
        all_ordered = kwargs.pop("ordered", True)
        mp_chunksize = kwargs.pop("chunksize", self.cores)
        _depwarning = kwargs.pop("warning", True)

        if _depwarning:
            print(f"\n[!] DEPRECIATION WARNING:\n    Use study() instead of strategy().\n")

        # Initialize
        initial_column_count = len(self._df.columns)
        excluded = [
            "above",
            "above_value",
            "below",
            "below_value",
            "cross",
            "cross_value",
            # "data", # reserved
            "long_run",
            "short_run",
            "td_seq", # Performance exclusion
            "tsignals",
            "xsignals",
        ]

        # Get the Study Name and mode
        name, mode = self._strategy_mode(*args)

        # If All or a Category, exclude user list if any
        user_excluded = kwargs.pop("exclude", [])
        if mode["all"] or mode["category"]:
            excluded += user_excluded

        # Collect the indicators, remove excluded or include kwarg["append"]
        if mode["category"]:
            ta = self._indicators_by_category(name.lower())
            [ta.remove(x) for x in excluded if x in ta]
        elif mode["custom"]:
            ta = args[0].ta
            for kwds in ta:
                kwds["append"] = True
        elif mode["all"]:
            ta = self.indicators(as_list=True, exclude=excluded)
        else:
            print(f"[X] Not an available study.")
            return None

        # Remove Custom indicators with "length" keyword when larger than the DataFrame
        # Possible to have other indicator main window lengths to be included
        removal = []
        for kwds in ta:
            _ = False
            if "length" in kwds and kwds["length"] > self._df.shape[0]: _ = True
            if _: removal.append(kwds)
        if len(removal) > 0: [ta.remove(x) for x in removal]

        verbose = kwargs.pop("verbose", False)
        if verbose:
            print(f"[+] Study: {name}\n[i] Indicator arguments: {kwargs}")
            if mode["all"] or mode["category"]:
                excluded_str = ", ".join(excluded)
                print(f"[i] Excluded[{len(excluded)}]: {excluded_str}")

        timed = kwargs.pop("timed", False)
        results = []
        use_multiprocessing = True if self.cores > 0 else False
        has_col_names = False

        if timed:
            stime = perf_counter()

        if use_multiprocessing and mode["custom"]:
            # Determine if the Custom Model has 'col_names' parameter
            has_col_names = (True if len([
                True for x in ta
                if "col_names" in x and isinstance(x["col_names"], tuple)
            ]) else False)

            if has_col_names:
                use_multiprocessing = False

        if Imports["tqdm"]:
            # from tqdm import tqdm
            from tqdm import tqdm

        if use_multiprocessing:
            _total_ta = len(ta)
            with Pool(self.cores) as pool:
                # Some magic to optimize chunksize for speed based on total ta indicators
                _chunksize = mp_chunksize - 1 if mp_chunksize > _total_ta else int(np.log10(_total_ta)) + 1
                if verbose:
                    print(f"[i] Multiprocessing {_total_ta} indicators with {_chunksize} chunks and {self.cores}/{cpu_count()} cpus.")

                results = None
                if mode["custom"]:
                    # Create a list of all the custom indicators into a list
                    custom_ta = [(
                        ind["kind"],
                        ind["params"] if "params" in ind and isinstance(ind["params"], tuple) else (),
                        {**ind, **kwargs},
                    ) for ind in ta]
                    # Custom multiprocessing pool. Must be ordered for Chained Strategies
                    # May fix this to cpus if Chaining/Composition if it remains
                    if Imports["tqdm"] and verbose:
                        results = tqdm(pool.map(self._mp_worker, custom_ta, _chunksize))
                    else:
                        results = pool.map(self._mp_worker, custom_ta, _chunksize)
                else:
                    default_ta = [(ind, tuple(), kwargs) for ind in ta]
                    # All and Categorical multiprocessing pool.
                    if all_ordered:
                        if Imports["tqdm"] and verbose:
                            results = tqdm(pool.imap(self._mp_worker, default_ta, _chunksize)) # Order over Speed
                        else:
                            results = pool.imap(self._mp_worker, default_ta, _chunksize) # Order over Speed
                    else:
                        if Imports["tqdm"] and verbose:
                            results = tqdm(pool.imap_unordered(self._mp_worker, default_ta, _chunksize)) # Speed over Order
                        else:
                            results = pool.imap_unordered(self._mp_worker, default_ta, _chunksize) # Speed over Order
                if results is None:
                    print(f"[X] ta.study('{name}') has no results.")
                    return

                pool.close()
                pool.join()
                self._last_run = get_time(self.exchange, to_string=True)

        else:
            # Without multiprocessing:
            if verbose:
                _col_msg = f"[i] No mulitproccessing (cores = 0)."
                if has_col_names:
                    _col_msg = f"[i] No mulitproccessing support for 'col_names' option."
                print(_col_msg)

            if mode["custom"]:
                if Imports["tqdm"] and verbose:
                    pbar = tqdm(ta, f"[i] Progress")
                    for ind in pbar:
                        params = ind["params"] if "params" in ind and isinstance(ind["params"], tuple) else tuple()
                        getattr(self, ind["kind"])(*params, **{**ind, **kwargs})
                else:
                    for ind in ta:
                        params = ind["params"] if "params" in ind and isinstance(ind["params"], tuple) else tuple()
                        getattr(self, ind["kind"])(*params, **{**ind, **kwargs})
            else:
                if Imports["tqdm"] and verbose:
                    pbar = tqdm(ta, f"[i] Progress")
                    for ind in pbar:
                        getattr(self, ind)(*tuple(), **kwargs)
                else:
                    for ind in ta:
                        getattr(self, ind)(*tuple(), **kwargs)
                self._last_run = get_time(self.exchange, to_string=True)

        # Apply prefixes/suffixes and appends indicator results to the  DataFrame
        [self._post_process(r, **kwargs) for r in results]

        if verbose:
            print(f"[i] Total indicators: {len(ta)}")
            print(f"[i] Columns added: {len(self._df.columns) - initial_column_count}")
            print(f"[i] Last Run: {self._last_run}")
        if timed:
            print(f"[i] Runtime: {final_time(stime)}")

        if returns: return self._df

<<<<<<< HEAD

    def study(self, *args, **kwargs):
        """Study Method

        An experimental method that by default runs all applicable indicators.

        Kwargs:
            chunksize (bool): Adjust the chunksize for the Multiprocessing Pool.
                Default: Number of cores of the OS
            exclude (list): List of indicator names to exclude. Some are
                excluded by default for various reasons; they require additional
                sources, performance (td_seq), not a time series chart (vp) etc.
            name (str): Select all indicators or indicators by
                Category such as: "candles", "cycles", "momentum", "overlap",
                "performance", "statistics", "trend", "volatility", "volume", or
                "all". Default: "all"
            ordered (bool): Whether to run "all" in order. Default: True
            timed (bool): Show the process time of the study().
                Default: False
            verbose (bool): Provide some additional insight on the progress of
                the study() execution. Default: False
        """
        kwargs.update({"warning": False})
        return self.strategy(*args, **kwargs)


=======
>>>>>>> c60aced2
    def ticker(self, ticker: str, ds: str = None, **kwargs):
        """ticker

        This method downloads Historical Data if the package yfinance is
        installed. Additionally it can run a ta.Study; Builtin or Custom. It
        returns a DataFrame if there the DataFrame is not empty, otherwise it
        exits. For additional yfinance arguments, use help(ta.yf).
        Alternatively, if you have a Polygon API Key, you can use it as well;
        use help(ta.polygon_api) for more information.

        Historical Data
        >>> df = df.ta.ticker("aapl")
        If polygon API installed, include api_key argument
        >>> df = df.ta.ticker("aapl", ds="polygon", api_key="your API KEY")
        More specifically (for Yahoo Finance)
        >>> df = df.ta.ticker("aapl", period="max", interval="1d", kind=None)

        Changing the period of Historical Data
        Period is used instead of start/end
        >>> df = df.ta.ticker("aapl", period="1y")

        Changing the period and interval of Historical Data
        Retrieves the past year in weeks
        >>> df = df.ta.ticker("aapl", period="1y", interval="1wk")
        Retrieves the past month in hours
        >>> df = df.ta.ticker("aapl", period="1mo", interval="1h")

        Show everything
        >>> df = df.ta.ticker("aapl", kind="all")

        Args:
            ticker (str): Any string for a ticker you would use with yfinance.
                Default: "SPY"
            ds (str): Options: "polygon" and "yahoo". Default: "yahoo"
        Kwargs:
            kind (str): Options see above. Default: "history"
            study (str | ta.Study): Which study to apply after
                downloading chart history. Default: None

            See help(ta.yf) or help(ta.polygon_api) for additional kwargs

        Returns:
            Exits if the DataFrame is empty or None
            Otherwise it returns a DataFrame
        """
        # _frequencies = ["1s", "5s", "15s", "30s", "1m", "5m", "15m", "30m", "45m", "1h", "2h", "4h", "D", "W", "M"]
        ds = ds.lower() if isinstance(ds, str) else self.ds
        strategy = kwargs.pop("strategy", None)
        study = kwargs.pop("study", strategy)
        if isinstance(ticker, str):
            tickers = [ticker]

        # Fetch Data
        if ds == "polygon":
            df = polygon_api(ticker, **kwargs)
        elif ds in ["yahoo", "yf"]:
            df = yf(ticker, **kwargs)
        else: return

        if df is None: return
        elif df.empty:
            print(f"[X] DataFrame is empty: {df.shape}")
            return
        else:
            if kwargs.pop("lc_cols", False):
                df.index.name = df.index.name.lower()
                df.columns = df.columns.str.lower()
            self._df = df

        if study is not None: return self.study(study, returns=True, **kwargs)
        return df

    # Public DataFrame Methods: Indicators and Utilities
    # Candles
    def cdl_pattern(self, name: str = "all", offset=None, **kwargs):
        open_ = self._get_column(kwargs.pop("open", "open"))
        high = self._get_column(kwargs.pop("high", "high"))
        low = self._get_column(kwargs.pop("low", "low"))
        close = self._get_column(kwargs.pop("close", "close"))
        result = cdl_pattern(open_=open_, high=high, low=low, close=close, name=name, offset=offset, **kwargs)
        return self._post_process(result, **kwargs)

    def cdl_z(self, full=None, offset=None, **kwargs):
        open_ = self._get_column(kwargs.pop("open", "open"))
        high = self._get_column(kwargs.pop("high", "high"))
        low = self._get_column(kwargs.pop("low", "low"))
        close = self._get_column(kwargs.pop("close", "close"))
        result = cdl_z(open_=open_, high=high, low=low, close=close, full=full, offset=offset, **kwargs)
        return self._post_process(result, **kwargs)

    def ha(self, offset=None, **kwargs):
        open_ = self._get_column(kwargs.pop("open", "open"))
        high = self._get_column(kwargs.pop("high", "high"))
        low = self._get_column(kwargs.pop("low", "low"))
        close = self._get_column(kwargs.pop("close", "close"))
        result = ha(open_=open_, high=high, low=low, close=close, offset=offset, **kwargs)
        return self._post_process(result, **kwargs)

    # Cycles
    def ebsw(self, close=None, length=None, bars=None, offset=None, **kwargs):
        close = self._get_column(kwargs.pop("close", "close"))
        result = ebsw(close=close, length=length, bars=bars, offset=offset, **kwargs)
        return self._post_process(result, **kwargs)

    def reflex(self, close=None, length=None, smooth=None, alpha=None, pi=None, sqrt2=None, offset=None, **kwargs):
        close = self._get_column(kwargs.pop("close", "close"))
        result = reflex(close=close, length=length, smooth=smooth, alpha=alpha, pi=pi, sqrt2=sqrt2, offset=offset, **kwargs)
        return self._post_process(result, **kwargs)

    # Momentum
    def ao(self, fast=None, slow=None, offset=None, **kwargs):
        high = self._get_column(kwargs.pop("high", "high"))
        low = self._get_column(kwargs.pop("low", "low"))
        result = ao(high=high, low=low, fast=fast, slow=slow, offset=offset, **kwargs)
        return self._post_process(result, **kwargs)

    def apo(self, fast=None, slow=None, mamode=None, offset=None, **kwargs):
        close = self._get_column(kwargs.pop("close", "close"))
        result = apo(close=close, fast=fast, slow=slow, mamode=mamode, offset=offset, **kwargs)
        return self._post_process(result, **kwargs)

    def bias(self, length=None, mamode=None, offset=None, **kwargs):
        close = self._get_column(kwargs.pop("close", "close"))
        result = bias(close=close, length=length, mamode=mamode, offset=offset, **kwargs)
        return self._post_process(result, **kwargs)

    def bop(self, percentage=False, offset=None, **kwargs):
        open_ = self._get_column(kwargs.pop("open", "open"))
        high = self._get_column(kwargs.pop("high", "high"))
        low = self._get_column(kwargs.pop("low", "low"))
        close = self._get_column(kwargs.pop("close", "close"))
        result = bop(open_=open_, high=high, low=low, close=close, percentage=percentage, offset=offset, **kwargs)
        return self._post_process(result, **kwargs)

    def brar(self, length=None, scalar=None, drift=None, offset=None, **kwargs):
        open_ = self._get_column(kwargs.pop("open", "open"))
        high = self._get_column(kwargs.pop("high", "high"))
        low = self._get_column(kwargs.pop("low", "low"))
        close = self._get_column(kwargs.pop("close", "close"))
        result = brar(open_=open_, high=high, low=low, close=close, length=length, scalar=scalar, drift=drift, offset=offset, **kwargs)
        return self._post_process(result, **kwargs)

    def cci(self, length=None, c=None, offset=None, **kwargs):
        high = self._get_column(kwargs.pop("high", "high"))
        low = self._get_column(kwargs.pop("low", "low"))
        close = self._get_column(kwargs.pop("close", "close"))
        result = cci(high=high, low=low, close=close, length=length, c=c, offset=offset, **kwargs)
        return self._post_process(result, **kwargs)

    def cfo(self, length=None, offset=None, **kwargs):
        close = self._get_column(kwargs.pop("close", "close"))
        result = cfo(close=close, length=length, offset=offset, **kwargs)
        return self._post_process(result, **kwargs)

    def cg(self, length=None, offset=None, **kwargs):
        close = self._get_column(kwargs.pop("close", "close"))
        result = cg(close=close, length=length, offset=offset, **kwargs)
        return self._post_process(result, **kwargs)

    def cmo(self, length=None, scalar=None, drift=None, offset=None, **kwargs):
        close = self._get_column(kwargs.pop("close", "close"))
        result = cmo(close=close, length=length, scalar=scalar, drift=drift, offset=offset, **kwargs)
        return self._post_process(result, **kwargs)

    def coppock(self, length=None, fast=None, slow=None, offset=None, **kwargs):
        close = self._get_column(kwargs.pop("close", "close"))
        result = coppock(close=close, length=length, fast=fast, slow=slow, offset=offset, **kwargs)
        return self._post_process(result, **kwargs)

    def cti(self, length=None, offset=None, **kwargs):
        close = self._get_column(kwargs.pop("close", "close"))
        result = cti(close=close, length=length, offset=offset, **kwargs)
        return self._post_process(result, **kwargs)

    def dm(self, drift=None, offset=None, mamode=None, **kwargs):
        high = self._get_column(kwargs.pop("high", "high"))
        low = self._get_column(kwargs.pop("low", "low"))
        result = dm(high=high, low=low, drift=drift, mamode=mamode, offset=offset, **kwargs)
        return self._post_process(result, **kwargs)

    def er(self, length=None, drift=None, offset=None, **kwargs):
        close = self._get_column(kwargs.pop("close", "close"))
        result = er(close=close, length=length, drift=drift, offset=offset, **kwargs)
        return self._post_process(result, **kwargs)

    def eri(self, length=None, offset=None, **kwargs):
        high = self._get_column(kwargs.pop("high", "high"))
        low = self._get_column(kwargs.pop("low", "low"))
        close = self._get_column(kwargs.pop("close", "close"))
        result = eri(high=high, low=low, close=close, length=length, offset=offset, **kwargs)
        return self._post_process(result, **kwargs)

    def fisher(self, length=None, signal=None, offset=None, **kwargs):
        high = self._get_column(kwargs.pop("high", "high"))
        low = self._get_column(kwargs.pop("low", "low"))
        result = fisher(high=high, low=low, length=length, signal=signal, offset=offset, **kwargs)
        return self._post_process(result, **kwargs)

    def inertia(self, length=None, rvi_length=None, scalar=None, refined=None, thirds=None, mamode=None, drift=None, offset=None, **kwargs):
        close = self._get_column(kwargs.pop("close", "close"))
        if refined is not None or thirds is not None:
            high = self._get_column(kwargs.pop("high", "high"))
            low = self._get_column(kwargs.pop("low", "low"))
            result = inertia(close=close, high=high, low=low, length=length, rvi_length=rvi_length, scalar=scalar,
                             refined=refined, thirds=thirds, mamode=mamode, drift=drift, offset=offset, **kwargs)
        else:
            result = inertia(close=close, length=length, rvi_length=rvi_length, scalar=scalar, refined=refined,
                             thirds=thirds, mamode=mamode, drift=drift, offset=offset, **kwargs)

        return self._post_process(result, **kwargs)

    def kdj(self, length=None, signal=None, offset=None, **kwargs):
        high = self._get_column(kwargs.pop("high", "high"))
        low = self._get_column(kwargs.pop("low", "low"))
        close = self._get_column(kwargs.pop("close", "close"))
        result = kdj(high=high, low=low, close=close, length=length, signal=signal, offset=offset, **kwargs)
        return self._post_process(result, **kwargs)

    def kst(self, roc1=None, roc2=None, roc3=None, roc4=None, sma1=None, sma2=None, sma3=None, sma4=None, signal=None, offset=None, **kwargs):
        close = self._get_column(kwargs.pop("close", "close"))
        result = kst(close=close, roc1=roc1, roc2=roc2, roc3=roc3, roc4=roc4, sma1=sma1, sma2=sma2, sma3=sma3,
                     sma4=sma4, signal=signal, offset=offset, **kwargs)
        return self._post_process(result, **kwargs)

    def macd(self, fast=None, slow=None, signal=None, offset=None, **kwargs):
        close = self._get_column(kwargs.pop("close", "close"))
        result = macd(close=close, fast=fast, slow=slow, signal=signal, offset=offset, **kwargs)
        return self._post_process(result, **kwargs)

    def mom(self, length=None, offset=None, **kwargs):
        close = self._get_column(kwargs.pop("close", "close"))
        result = mom(close=close, length=length, offset=offset, **kwargs)
        return self._post_process(result, **kwargs)

    def pgo(self, length=None, offset=None, **kwargs):
        high = self._get_column(kwargs.pop("high", "high"))
        low = self._get_column(kwargs.pop("low", "low"))
        close = self._get_column(kwargs.pop("close", "close"))
        result = pgo(high=high, low=low, close=close, length=length, offset=offset, **kwargs)
        return self._post_process(result, **kwargs)

    def ppo(self, fast=None, slow=None, scalar=None, mamode=None, offset=None, **kwargs):
        close = self._get_column(kwargs.pop("close", "close"))
        result = ppo(close=close, fast=fast, slow=slow, scalar=scalar, mamode=mamode, offset=offset, **kwargs)
        return self._post_process(result, **kwargs)

    def psl(self, open_=None, length=None, scalar=None, drift=None, offset=None, **kwargs):
        if open_ is not None:
            open_ = self._get_column(kwargs.pop("open", "open"))

        close = self._get_column(kwargs.pop("close", "close"))
        result = psl(close=close, open_=open_, length=length, scalar=scalar, drift=drift, offset=offset, **kwargs)
        return self._post_process(result, **kwargs)

    def pvo(self, fast=None, slow=None, signal=None, scalar=None, offset=None, **kwargs):
        volume = self._get_column(kwargs.pop("volume", "volume"))
        result = pvo(volume=volume, fast=fast, slow=slow, signal=signal, scalar=scalar, offset=offset, **kwargs)
        return self._post_process(result, **kwargs)

    def qqe(self, length=None, smooth=None, factor=None, mamode=None, offset=None, **kwargs):
        close = self._get_column(kwargs.pop("close", "close"))
        result = qqe(close=close, length=length, smooth=smooth, factor=factor, mamode=mamode, offset=offset, **kwargs)
        return self._post_process(result, **kwargs)

    def roc(self, length=None, offset=None, **kwargs):
        close = self._get_column(kwargs.pop("close", "close"))
        result = roc(close=close, length=length, offset=offset, **kwargs)
        return self._post_process(result, **kwargs)

    def rsi(self, length=None, scalar=None, drift=None, offset=None, **kwargs):
        close = self._get_column(kwargs.pop("close", "close"))
        result = rsi(close=close, length=length, scalar=scalar, drift=drift, offset=offset, **kwargs)
        return self._post_process(result, **kwargs)

    def rsx(self, length=None, drift=None, offset=None, **kwargs):
        close = self._get_column(kwargs.pop("close", "close"))
        result = rsx(close=close, length=length, drift=drift, offset=offset, **kwargs)
        return self._post_process(result, **kwargs)

    def rvgi(self, length=None, swma_length=None, offset=None, **kwargs):
        open_ = self._get_column(kwargs.pop("open", "open"))
        high = self._get_column(kwargs.pop("high", "high"))
        low = self._get_column(kwargs.pop("low", "low"))
        close = self._get_column(kwargs.pop("close", "close"))
        result = rvgi(open_=open_, high=high, low=low, close=close, length=length, swma_length=swma_length,
                      offset=offset, **kwargs)
        return self._post_process(result, **kwargs)

    def slope(self, length=None, offset=None, **kwargs):
        close = self._get_column(kwargs.pop("close", "close"))
        result = slope(close=close, length=length, offset=offset, **kwargs)
        return self._post_process(result, **kwargs)

    def smi(self, fast=None, slow=None, signal=None, scalar=None, offset=None, **kwargs):
        close = self._get_column(kwargs.pop("close", "close"))
        result = smi(close=close, fast=fast, slow=slow, signal=signal, scalar=scalar, offset=offset, **kwargs)
        return self._post_process(result, **kwargs)

    def squeeze(self, bb_length=None, bb_std=None, kc_length=None, kc_scalar=None, mom_length=None, mom_smooth=None, use_tr=None, mamode=None, offset=None, **kwargs):
        high = self._get_column(kwargs.pop("high", "high"))
        low = self._get_column(kwargs.pop("low", "low"))
        close = self._get_column(kwargs.pop("close", "close"))
        result = squeeze(high=high, low=low, close=close, bb_length=bb_length, bb_std=bb_std, kc_length=kc_length,
                         kc_scalar=kc_scalar, mom_length=mom_length, mom_smooth=mom_smooth, use_tr=use_tr,
                         mamode=mamode, offset=offset, **kwargs)
        return self._post_process(result, **kwargs)

    def squeeze_pro(self, bb_length=None, bb_std=None, kc_length=None, kc_scalar_wide=None, kc_scalar_normal=None, kc_scalar_narrow=None, mom_length=None, mom_smooth=None, use_tr=None, mamode=None, offset=None, **kwargs):
        high = self._get_column(kwargs.pop("high", "high"))
        low = self._get_column(kwargs.pop("low", "low"))
        close = self._get_column(kwargs.pop("close", "close"))
        result = squeeze_pro(high=high, low=low, close=close, bb_length=bb_length, bb_std=bb_std, kc_length=kc_length,
                             kc_scalar_wide=kc_scalar_wide, kc_scalar_normal=kc_scalar_normal,
                             kc_scalar_narrow=kc_scalar_narrow, mom_length=mom_length, mom_smooth=mom_smooth,
                             use_tr=use_tr, mamode=mamode, offset=offset, **kwargs)
        return self._post_process(result, **kwargs)

    def stc(self, ma1=None, ma2=None, osc=None, tclength=None, fast=None, slow=None, factor=None, offset=None, **kwargs):
        close = self._get_column(kwargs.pop("close", "close"))
        result = stc(close=close, ma1=ma1, ma2=ma2, osc=osc, tclength=tclength, fast=fast, slow=slow, factor=factor,
                     offset=offset, **kwargs)
        return self._post_process(result, **kwargs)

<<<<<<< HEAD
    def stoch(self, k=None, d=None, smooth_k=None, mamode=None, talib=None, offset=None, **kwargs):
=======
    def stoch(self, k=None, d=None, smooth_k=None, mamode=None, offset=None, **kwargs):
        high = self._get_column(kwargs.pop("high", "high"))
        low = self._get_column(kwargs.pop("low", "low"))
        close = self._get_column(kwargs.pop("close", "close"))
        result = stoch(high=high, low=low, close=close, k=k, d=d, smooth_k=smooth_k, mamode=mamode,
                       offset=offset, **kwargs)
        return self._post_process(result, **kwargs)

    def stochf(self, k=None, d=None, mamode=None, offset=None, **kwargs):
>>>>>>> c60aced2
        high = self._get_column(kwargs.pop("high", "high"))
        low = self._get_column(kwargs.pop("low", "low"))
        close = self._get_column(kwargs.pop("close", "close"))
        result = stoch(high=high, low=low, close=close, k=k, d=d, smooth_k=smooth_k, mamode=mamode, talib=talib, offset=offset, **kwargs)
        return self._post_process(result, **kwargs)

    def stochf(self, k=None, d=None, mamode=None, talib=None, offset=None, **kwargs):
        high = self._get_column(kwargs.pop("high", "high"))
        low = self._get_column(kwargs.pop("low", "low"))
        close = self._get_column(kwargs.pop("close", "close"))
<<<<<<< HEAD
        result = stochf(high=high, low=low, close=close, k=k, d=d, mamode=mamode, talib=talib, offset=offset, **kwargs)
=======
        result = stochf(high=high, low=low, close=close, fast_k=fast_k, fast_d=fast_d, mamode=mamode,
                        offset=offset, **kwargs)
>>>>>>> c60aced2
        return self._post_process(result, **kwargs)

    def stochrsi(self, length=None, rsi_length=None, k=None, d=None, mamode=None, offset=None, **kwargs):
        high = self._get_column(kwargs.pop("high", "high"))
        low = self._get_column(kwargs.pop("low", "low"))
        close = self._get_column(kwargs.pop("close", "close"))
        result = stochrsi(high=high, low=low, close=close, length=length, rsi_length=rsi_length, k=k, d=d,
                          mamode=mamode, offset=offset, **kwargs)
        return self._post_process(result, **kwargs)

    def td_seq(self, asint=None, offset=None, show_all=None, **kwargs):
        close = self._get_column(kwargs.pop("close", "close"))
        result = td_seq(close=close, asint=asint, offset=offset, show_all=show_all, **kwargs)
        return self._post_process(result, **kwargs)

    def trix(self, length=None, signal=None, scalar=None, drift=None, offset=None, **kwargs):
        close = self._get_column(kwargs.pop("close", "close"))
        result = trix(close=close, length=length, signal=signal, scalar=scalar, drift=drift, offset=offset, **kwargs)
        return self._post_process(result, **kwargs)

    def tsi(self, fast=None, slow=None, drift=None, mamode=None, offset=None, **kwargs):
        close = self._get_column(kwargs.pop("close", "close"))
        result = tsi(close=close, fast=fast, slow=slow, drift=drift, mamode=mamode, offset=offset, **kwargs)
        return self._post_process(result, **kwargs)

    def uo(self, fast=None, medium=None, slow=None, fast_w=None, medium_w=None, slow_w=None, drift=None, offset=None, **kwargs):
        high = self._get_column(kwargs.pop("high", "high"))
        low = self._get_column(kwargs.pop("low", "low"))
        close = self._get_column(kwargs.pop("close", "close"))
        result = uo(high=high, low=low, close=close, fast=fast, medium=medium, slow=slow, fast_w=fast_w,
                    medium_w=medium_w, slow_w=slow_w, drift=drift, offset=offset, **kwargs)
        return self._post_process(result, **kwargs)

    def willr(self, length=None, percentage=True, offset=None, **kwargs):
        high = self._get_column(kwargs.pop("high", "high"))
        low = self._get_column(kwargs.pop("low", "low"))
        close = self._get_column(kwargs.pop("close", "close"))
        result = willr(high=high, low=low, close=close, length=length, percentage=percentage, offset=offset, **kwargs)
        return self._post_process(result, **kwargs)

    # Overlap
    def alligator(self, jaw=None, teeth=None, lips=None, offset=None, **kwargs):
        close = self._get_column(kwargs.pop("close", "close"))
        result = alligator(close=close, jaw=jaw, teeth=teeth, lips=lips, offset=offset, **kwargs)
        return self._post_process(result, **kwargs)

    def alma(self, length=None, sigma=None, distribution_offset=None, offset=None, **kwargs):
        close = self._get_column(kwargs.pop("close", "close"))
        result = alma(close=close, length=length, sigma=sigma, distribution_offset=distribution_offset, offset=offset,
                      **kwargs)
        return self._post_process(result, **kwargs)

    def dema(self, length=None, offset=None, **kwargs):
        close = self._get_column(kwargs.pop("close", "close"))
        result = dema(close=close, length=length, offset=offset, **kwargs)
        return self._post_process(result, **kwargs)

    def ema(self, length=None, offset=None, **kwargs):
        close = self._get_column(kwargs.pop("close", "close"))
        result = ema(close=close, length=length, offset=offset, **kwargs)
        return self._post_process(result, **kwargs)

    def fwma(self, length=None, offset=None, **kwargs):
        close = self._get_column(kwargs.pop("close", "close"))
        result = fwma(close=close, length=length, offset=offset, **kwargs)
        return self._post_process(result, **kwargs)

    def hilo(self, high_length=None, low_length=None, mamode=None, offset=None, **kwargs):
        high = self._get_column(kwargs.pop("high", "high"))
        low = self._get_column(kwargs.pop("low", "low"))
        close = self._get_column(kwargs.pop("close", "close"))
        result = hilo(high=high, low=low, close=close, high_length=high_length, low_length=low_length, mamode=mamode, offset=offset, **kwargs)
        return self._post_process(result, **kwargs)

    def hl2(self, offset=None, **kwargs):
        high = self._get_column(kwargs.pop("high", "high"))
        low = self._get_column(kwargs.pop("low", "low"))
        result = hl2(high=high, low=low, offset=offset, **kwargs)
        return self._post_process(result, **kwargs)

    def hlc3(self, offset=None, **kwargs):
        high = self._get_column(kwargs.pop("high", "high"))
        low = self._get_column(kwargs.pop("low", "low"))
        close = self._get_column(kwargs.pop("close", "close"))
        result = hlc3(high=high, low=low, close=close, offset=offset, **kwargs)
        return self._post_process(result, **kwargs)

    def hma(self, length=None, offset=None, **kwargs):
        close = self._get_column(kwargs.pop("close", "close"))
        result = hma(close=close, length=length, offset=offset, **kwargs)
        return self._post_process(result, **kwargs)

    def hwma(self, na=None, nb=None, nc=None, offset=None, **kwargs):
        close = self._get_column(kwargs.pop("close", "close"))
        result = hwma(close=close, na=na, nb=nb, nc=nc, offset=offset, **kwargs)
        return self._post_process(result, **kwargs)

    def jma(self, length=None, phase=None, offset=None, **kwargs):
        close = self._get_column(kwargs.pop("close", "close"))
        result = jma(close=close, length=length, phase=phase, offset=offset, **kwargs)
        return self._post_process(result, **kwargs)

    def kama(self, length=None, fast=None, slow=None, offset=None, **kwargs):
        close = self._get_column(kwargs.pop("close", "close"))
        result = kama(close=close, length=length, fast=fast, slow=slow, offset=offset, **kwargs)
        return self._post_process(result, **kwargs)

    def ichimoku(self, tenkan=None, kijun=None, senkou=None, include_chikou=True, offset=None, **kwargs):
        high = self._get_column(kwargs.pop("high", "high"))
        low = self._get_column(kwargs.pop("low", "low"))
        close = self._get_column(kwargs.pop("close", "close"))
        result, span = ichimoku(high=high, low=low, close=close, tenkan=tenkan, kijun=kijun, senkou=senkou,
                                include_chikou=include_chikou, offset=offset, **kwargs)
        self._add_prefix_suffix(result, **kwargs)
        self._add_prefix_suffix(span, **kwargs)
        self._append(result, **kwargs)
        # return self._post_process(result, **kwargs), span
        return result, span

    def linreg(self, length=None, offset=None, adjust=None, **kwargs):
        close = self._get_column(kwargs.pop("close", "close"))
        result = linreg(close=close, length=length, offset=offset, adjust=adjust, **kwargs)
        return self._post_process(result, **kwargs)

    def mcgd(self, length=None, offset=None, **kwargs):
        close = self._get_column(kwargs.pop("close", "close"))
        result = mcgd(close=close, length=length, offset=offset, **kwargs)
        return self._post_process(result, **kwargs)

    def midpoint(self, length=None, offset=None, **kwargs):
        close = self._get_column(kwargs.pop("close", "close"))
        result = midpoint(close=close, length=length, offset=offset, **kwargs)
        return self._post_process(result, **kwargs)

    def midprice(self, length=None, offset=None, **kwargs):
        high = self._get_column(kwargs.pop("high", "high"))
        low = self._get_column(kwargs.pop("low", "low"))
        result = midprice(high=high, low=low, length=length, offset=offset, **kwargs)
        return self._post_process(result, **kwargs)

    def ohlc4(self, offset=None, **kwargs):
        open_ = self._get_column(kwargs.pop("open", "open"))
        high = self._get_column(kwargs.pop("high", "high"))
        low = self._get_column(kwargs.pop("low", "low"))
        close = self._get_column(kwargs.pop("close", "close"))
        result = ohlc4(open_=open_, high=high, low=low, close=close, offset=offset, **kwargs)
        return self._post_process(result, **kwargs)

    def pwma(self, length=None, offset=None, **kwargs):
        close = self._get_column(kwargs.pop("close", "close"))
        result = pwma(close=close, length=length, offset=offset, **kwargs)
        return self._post_process(result, **kwargs)

    def rma(self, length=None, offset=None, **kwargs):
        close = self._get_column(kwargs.pop("close", "close"))
        result = rma(close=close, length=length, offset=offset, **kwargs)
        return self._post_process(result, **kwargs)

    def sinwma(self, length=None, offset=None, **kwargs):
        close = self._get_column(kwargs.pop("close", "close"))
        result = sinwma(close=close, length=length, offset=offset, **kwargs)
        return self._post_process(result, **kwargs)

    def sma(self, length=None, offset=None, **kwargs):
        close = self._get_column(kwargs.pop("close", "close"))
        result = sma(close=close, length=length, offset=offset, **kwargs)
        return self._post_process(result, **kwargs)

    def smma(self, length=None, offset=None, **kwargs):
        close = self._get_column(kwargs.pop("close", "close"))
        result = smma(close=close, length=length, offset=offset, **kwargs)
        return self._post_process(result, **kwargs)

    def ssf(self, length=None, everget=None, pi=None, sqrt2=None, offset=None, **kwargs):
        close = self._get_column(kwargs.pop("close", "close"))
        result = ssf(close=close, length=length, everget=everget, pi=pi, sqrt2=sqrt2, offset=offset, **kwargs)
        return self._post_process(result, **kwargs)

    def ssf3(self, length=None, pi=None, sqrt3=None, offset=None, **kwargs):
        close = self._get_column(kwargs.pop("close", "close"))
        result = ssf3(close=close, length=length, pi=pi, sqrt3=sqrt3, offset=offset, **kwargs)
        return self._post_process(result, **kwargs)

    def supertrend(self, length=None, multiplier=None, offset=None, **kwargs):
        high = self._get_column(kwargs.pop("high", "high"))
        low = self._get_column(kwargs.pop("low", "low"))
        close = self._get_column(kwargs.pop("close", "close"))
        result = supertrend(high=high, low=low, close=close, length=length, multiplier=multiplier, offset=offset,
                            **kwargs)
        return self._post_process(result, **kwargs)

    def swma(self, length=None, offset=None, **kwargs):
        close = self._get_column(kwargs.pop("close", "close"))
        result = swma(close=close, length=length, offset=offset, **kwargs)
        return self._post_process(result, **kwargs)

    def t3(self, length=None, a=None, offset=None, **kwargs):
        close = self._get_column(kwargs.pop("close", "close"))
        result = t3(close=close, length=length, a=a, offset=offset, **kwargs)
        return self._post_process(result, **kwargs)

    def tema(self, length=None, offset=None, **kwargs):
        close = self._get_column(kwargs.pop("close", "close"))
        result = tema(close=close, length=length, offset=offset, **kwargs)
        return self._post_process(result, **kwargs)

    def trima(self, length=None, offset=None, **kwargs):
        close = self._get_column(kwargs.pop("close", "close"))
        result = trima(close=close, length=length, offset=offset, **kwargs)
        return self._post_process(result, **kwargs)

    def vidya(self, length=None, offset=None, **kwargs):
        close = self._get_column(kwargs.pop("close", "close"))
        result = vidya(close=close, length=length, offset=offset, **kwargs)
        return self._post_process(result, **kwargs)

    def vwap(self, anchor=None, offset=None, **kwargs):
        high = self._get_column(kwargs.pop("high", "high"))
        low = self._get_column(kwargs.pop("low", "low"))
        close = self._get_column(kwargs.pop("close", "close"))
        volume = self._get_column(kwargs.pop("volume", "volume"))

        if not self.datetime_ordered:
            volume.index = self._df.index

        result = vwap(high=high, low=low, close=close, volume=volume, anchor=anchor, offset=offset, **kwargs)
        return self._post_process(result, **kwargs)

    def vwma(self, volume=None, length=None, offset=None, **kwargs):
        close = self._get_column(kwargs.pop("close", "close"))
        volume = self._get_column(kwargs.pop("volume", "volume"))
        result = vwma(close=close, volume=volume, length=length, offset=offset, **kwargs)
        return self._post_process(result, **kwargs)

    def wcp(self, offset=None, **kwargs):
        high = self._get_column(kwargs.pop("high", "high"))
        low = self._get_column(kwargs.pop("low", "low"))
        close = self._get_column(kwargs.pop("close", "close"))
        result = wcp(high=high, low=low, close=close, offset=offset, **kwargs)
        return self._post_process(result, **kwargs)

    def wma(self, length=None, offset=None, **kwargs):
        close = self._get_column(kwargs.pop("close", "close"))
        result = wma(close=close, length=length, offset=offset, **kwargs)
        return self._post_process(result, **kwargs)

    def zlma(self, length=None, mamode=None, offset=None, **kwargs):
        close = self._get_column(kwargs.pop("close", "close"))
        result = zlma(close=close, length=length, mamode=mamode, offset=offset, **kwargs)
        return self._post_process(result, **kwargs)

    # Performance
    def log_return(self, length=None, cumulative=False, percent=False, offset=None, **kwargs):
        close = self._get_column(kwargs.pop("close", "close"))
        result = log_return(close=close, length=length, cumulative=cumulative, percent=percent, offset=offset, **kwargs)
        return self._post_process(result, **kwargs)

    def percent_return(self, length=None, cumulative=False, percent=False, offset=None, **kwargs):
        close = self._get_column(kwargs.pop("close", "close"))
        result = percent_return(close=close, length=length, cumulative=cumulative, percent=percent, offset=offset,
                                **kwargs)
        return self._post_process(result, **kwargs)

    # Statistics
    def entropy(self, length=None, base=None, offset=None, **kwargs):
        close = self._get_column(kwargs.pop("close", "close"))
        result = entropy(close=close, length=length, base=base, offset=offset, **kwargs)
        return self._post_process(result, **kwargs)

    def kurtosis(self, length=None, offset=None, **kwargs):
        close = self._get_column(kwargs.pop("close", "close"))
        result = kurtosis(close=close, length=length, offset=offset, **kwargs)
        return self._post_process(result, **kwargs)

    def mad(self, length=None, offset=None, **kwargs):
        close = self._get_column(kwargs.pop("close", "close"))
        result = mad(close=close, length=length, offset=offset, **kwargs)
        return self._post_process(result, **kwargs)

    def median(self, length=None, offset=None, **kwargs):
        close = self._get_column(kwargs.pop("close", "close"))
        result = median(close=close, length=length, offset=offset, **kwargs)
        return self._post_process(result, **kwargs)

    def quantile(self, length=None, q=None, offset=None, **kwargs):
        close = self._get_column(kwargs.pop("close", "close"))
        result = quantile(close=close, length=length, q=q, offset=offset, **kwargs)
        return self._post_process(result, **kwargs)

    def skew(self, length=None, offset=None, **kwargs):
        close = self._get_column(kwargs.pop("close", "close"))
        result = skew(close=close, length=length, offset=offset, **kwargs)
        return self._post_process(result, **kwargs)

    def stdev(self, length=None, offset=None, **kwargs):
        close = self._get_column(kwargs.pop("close", "close"))
        result = stdev(close=close, length=length, offset=offset, **kwargs)
        return self._post_process(result, **kwargs)

    def tos_stdevall(self, length=None, stds=None, offset=None, **kwargs):
        close = self._get_column(kwargs.pop("close", "close"))
        result = tos_stdevall(close=close, length=length, stds=stds, offset=offset, **kwargs)
        return self._post_process(result, **kwargs)

    def variance(self, length=None, offset=None, **kwargs):
        close = self._get_column(kwargs.pop("close", "close"))
        result = variance(close=close, length=length, offset=offset, **kwargs)
        return self._post_process(result, **kwargs)

    def zscore(self, length=None, std=None, offset=None, **kwargs):
        close = self._get_column(kwargs.pop("close", "close"))
        result = zscore(close=close, length=length, std=std, offset=offset, **kwargs)
        return self._post_process(result, **kwargs)

    # Trend
    def adx(self, length=None, lensig=None, mamode=None, scalar=None, drift=None, offset=None, **kwargs):
        high = self._get_column(kwargs.pop("high", "high"))
        low = self._get_column(kwargs.pop("low", "low"))
        close = self._get_column(kwargs.pop("close", "close"))
        result = adx(high=high, low=low, close=close, length=length, lensig=lensig, mamode=mamode, scalar=scalar,
                     drift=drift, offset=offset, **kwargs)
        return self._post_process(result, **kwargs)

    def amat(self, fast=None, slow=None, mamode=None, lookback=None, offset=None, **kwargs):
        close = self._get_column(kwargs.pop("close", "close"))
        result = amat(close=close, fast=fast, slow=slow, mamode=mamode, lookback=lookback, offset=offset, **kwargs)
        return self._post_process(result, **kwargs)

    def aroon(self, length=None, scalar=None, offset=None, **kwargs):
        high = self._get_column(kwargs.pop("high", "high"))
        low = self._get_column(kwargs.pop("low", "low"))
        result = aroon(high=high, low=low, length=length, scalar=scalar, offset=offset, **kwargs)
        return self._post_process(result, **kwargs)

    def chop(self, length=None, atr_length=None, scalar=None, drift=None, offset=None, **kwargs):
        high = self._get_column(kwargs.pop("high", "high"))
        low = self._get_column(kwargs.pop("low", "low"))
        close = self._get_column(kwargs.pop("close", "close"))
        result = chop(high=high, low=low, close=close, length=length, atr_length=atr_length, scalar=scalar,
                      drift=drift, offset=offset, **kwargs)
        return self._post_process(result, **kwargs)

    def cksp(self, p=None, x=None, q=None, mamode=None, offset=None, **kwargs):
        high = self._get_column(kwargs.pop("high", "high"))
        low = self._get_column(kwargs.pop("low", "low"))
        close = self._get_column(kwargs.pop("close", "close"))
        result = cksp(high=high, low=low, close=close, p=p, x=x, q=q, mamode=mamode, offset=offset, **kwargs)
        return self._post_process(result, **kwargs)

    def decay(self, length=None, mode=None, offset=None, **kwargs):
        close = self._get_column(kwargs.pop("close", "close"))
        result = decay(close=close, length=length, mode=mode, offset=offset, **kwargs)
        return self._post_process(result, **kwargs)

    def decreasing(self, length=None, strict=None, asint=None, offset=None, **kwargs):
        close = self._get_column(kwargs.pop("close", "close"))
        result = decreasing(close=close, length=length, strict=strict, asint=asint, offset=offset, **kwargs)
        return self._post_process(result, **kwargs)

    def dpo(self, length=None, centered=True, offset=None, **kwargs):
        close = self._get_column(kwargs.pop("close", "close"))
        result = dpo(close=close, length=length, centered=centered, offset=offset, **kwargs)
        return self._post_process(result, **kwargs)

    def increasing(self, length=None, strict=None, asint=None, offset=None, **kwargs):
        close = self._get_column(kwargs.pop("close", "close"))
        result = increasing(close=close, length=length, strict=strict, asint=asint, offset=offset, **kwargs)
        return self._post_process(result, **kwargs)

    def long_run(self, fast=None, slow=None, length=None, offset=None, **kwargs):
        if fast is None and slow is None:
            return self._df
        else:
            result = long_run(fast=fast, slow=slow, length=length, offset=offset, **kwargs)
            return self._post_process(result, **kwargs)

    def psar(self, af0=None, af=None, max_af=None, offset=None, **kwargs):
        high = self._get_column(kwargs.pop("high", "high"))
        low = self._get_column(kwargs.pop("low", "low"))
        close = self._get_column(kwargs.pop("close", None))
        result = psar(high=high, low=low, close=close, af0=af0, af=af, max_af=max_af, offset=offset, **kwargs)
        return self._post_process(result, **kwargs)

    def qstick(self, length=None, offset=None, **kwargs):
        open_ = self._get_column(kwargs.pop("open", "open"))
        close = self._get_column(kwargs.pop("close", "close"))
        result = qstick(open_=open_, close=close, length=length, offset=offset, **kwargs)
        return self._post_process(result, **kwargs)

    def short_run(self, fast=None, slow=None, length=None, offset=None, **kwargs):
        if fast is None and slow is None:
            return self._df
        else:
            result = short_run(fast=fast, slow=slow, length=length, offset=offset, **kwargs)
            return self._post_process(result, **kwargs)

    def supertrend(self, period=None, multiplier=None, mamode=None, drift=None, offset=None, **kwargs):
        high = self._get_column(kwargs.pop("high", "high"))
        low = self._get_column(kwargs.pop("low", "low"))
        close = self._get_column(kwargs.pop("close", "close"))
        result = supertrend(high=high, low=low, close=close, period=period, multiplier=multiplier, mamode=mamode,
                            drift=drift, offset=offset, **kwargs)
        return self._post_process(result, **kwargs)

    def trendflex(self, close=None, length=None, smooth=None, alpha=None, pi=None, sqrt2=None, offset=None, **kwargs):
        close = self._get_column(kwargs.pop("close", "close"))
        result = trendflex(close=close, length=length, smooth=smooth, alpha=alpha, pi=pi, sqrt2=sqrt2, offset=offset, **kwargs)
        return self._post_process(result, **kwargs)

    def tsignals(self, trend=None, asbool=None, trend_reset=None, trend_offset=None, offset=None, **kwargs):
        if trend is None:
            return self._df
        else:
            result = tsignals(trend, asbool=asbool, trend_offset=trend_offset, trend_reset=trend_reset, offset=offset, **kwargs)
            return self._post_process(result, **kwargs)

    def ttm_trend(self, length=None, offset=None, **kwargs):
        high = self._get_column(kwargs.pop("high", "high"))
        low = self._get_column(kwargs.pop("low", "low"))
        close = self._get_column(kwargs.pop("close", "close"))
        result = ttm_trend(high=high, low=low, close=close, length=length, offset=offset, **kwargs)
        return self._post_process(result, **kwargs)

    def vhf(self, length=None, drift=None, offset=None, **kwargs):
        close = self._get_column(kwargs.pop("close", "close"))
        result = vhf(close=close, length=length, drift=drift, offset=offset, **kwargs)
        return self._post_process(result, **kwargs)

    def vortex(self, drift=None, offset=None, **kwargs):
        high = self._get_column(kwargs.pop("high", "high"))
        low = self._get_column(kwargs.pop("low", "low"))
        close = self._get_column(kwargs.pop("close", "close"))
        result = vortex(high=high, low=low, close=close, drift=drift, offset=offset, **kwargs)
        return self._post_process(result, **kwargs)

    def xsignals(self, signal=None, xa=None, xb=None, above=None, long=None, asbool=None, trend_reset=None, trend_offset=None, offset=None, **kwargs):
        if signal is None:
            return self._df
        else:
            result = xsignals(signal=signal, xa=xa, xb=xb, above=above, long=long, asbool=asbool,
                              trend_offset=trend_offset, trend_reset=trend_reset, offset=offset, **kwargs)
            return self._post_process(result, **kwargs)

    # Utility
    def above(self, asint=True, offset=None, **kwargs):
        a = self._get_column(kwargs.pop("close", "a"))
        b = self._get_column(kwargs.pop("close", "b"))
        result = above(series_a=a, series_b=b, asint=asint, offset=offset, **kwargs)
        return self._post_process(result, **kwargs)

    def above_value(self, value=None, asint=True, offset=None, **kwargs):
        a = self._get_column(kwargs.pop("close", "a"))
        result = above_value(series_a=a, value=value, asint=asint, offset=offset, **kwargs)
        return self._post_process(result, **kwargs)

    def below(self, asint=True, offset=None, **kwargs):
        a = self._get_column(kwargs.pop("close", "a"))
        b = self._get_column(kwargs.pop("close", "b"))
        result = below(series_a=a, series_b=b, asint=asint, offset=offset, **kwargs)
        return self._post_process(result, **kwargs)

    def below_value(self, value=None, asint=True, offset=None, **kwargs):
        a = self._get_column(kwargs.pop("close", "a"))
        result = below_value(series_a=a, value=value, asint=asint, offset=offset, **kwargs)
        return self._post_process(result, **kwargs)

    def cross(self, above=True, asint=True, offset=None, **kwargs):
        a = self._get_column(kwargs.pop("close", "a"))
        b = self._get_column(kwargs.pop("close", "b"))
        result = cross(series_a=a, series_b=b, above=above, asint=asint, offset=offset, **kwargs)
        return self._post_process(result, **kwargs)

    def cross_value(self, value=None, above=True, asint=True, offset=None, **kwargs):
        a = self._get_column(kwargs.pop("close", "a"))
        result = cross_value(series_a=a, value=value, above=above, asint=asint, offset=offset, **kwargs)
        return self._post_process(result, **kwargs)

    # Volatility
    def aberration(self, length=None, atr_length=None, offset=None, **kwargs):
        high = self._get_column(kwargs.pop("high", "high"))
        low = self._get_column(kwargs.pop("low", "low"))
        close = self._get_column(kwargs.pop("close", "close"))
        result = aberration(high=high, low=low, close=close, length=length, atr_length=atr_length, offset=offset,
                            **kwargs)
        return self._post_process(result, **kwargs)

    def accbands(self, length=None, c=None, mamode=None, offset=None, **kwargs):
        high = self._get_column(kwargs.pop("high", "high"))
        low = self._get_column(kwargs.pop("low", "low"))
        close = self._get_column(kwargs.pop("close", "close"))
        result = accbands(high=high, low=low, close=close, length=length, c=c, mamode=mamode, offset=offset, **kwargs)
        return self._post_process(result, **kwargs)

    def atr(self, length=None, mamode=None, offset=None, **kwargs):
        high = self._get_column(kwargs.pop("high", "high"))
        low = self._get_column(kwargs.pop("low", "low"))
        close = self._get_column(kwargs.pop("close", "close"))
        result = atr(high=high, low=low, close=close, length=length, mamode=mamode, offset=offset, **kwargs)
        return self._post_process(result, **kwargs)

    def bbands(self, length=None, std=None, mamode=None, offset=None, **kwargs):
        close  = self._get_column(kwargs.pop("close", "close"))
        result = bbands(close=close, length=length, std=std, mamode=mamode, offset=offset, **kwargs)
        return self._post_process(result, **kwargs)

    def donchian(self, lower_length=None, upper_length=None, offset=None, **kwargs):
        high = self._get_column(kwargs.pop("high", "high"))
        low = self._get_column(kwargs.pop("low", "low"))
        result = donchian(high=high, low=low, lower_length=lower_length, upper_length=upper_length, offset=offset,
                          **kwargs)
        return self._post_process(result, **kwargs)

    def hwc(self, na=None, nb=None, nc=None, nd=None, scalar=None, offset=None, **kwargs):
        close = self._get_column(kwargs.pop("close", "close"))
        result = hwc(close=close, na=na, nb=nb, nc=nc, nd=nd, scalar=scalar, offset=offset, **kwargs)
        return self._post_process(result, **kwargs)

    def kc(self, length=None, scalar=None, mamode=None, offset=None, **kwargs):
        high = self._get_column(kwargs.pop("high", "high"))
        low = self._get_column(kwargs.pop("low", "low"))
        close = self._get_column(kwargs.pop("close", "close"))
        result = kc(high=high, low=low, close=close, length=length, scalar=scalar, mamode=mamode, offset=offset,
                    **kwargs)
        return self._post_process(result, **kwargs)

    def massi(self, fast=None, slow=None, offset=None, **kwargs):
        high = self._get_column(kwargs.pop("high", "high"))
        low = self._get_column(kwargs.pop("low", "low"))
        result = massi(high=high, low=low, fast=fast, slow=slow, offset=offset, **kwargs)
        return self._post_process(result, **kwargs)

    def natr(self, length=None, mamode=None, scalar=None, offset=None, **kwargs):
        high = self._get_column(kwargs.pop("high", "high"))
        low = self._get_column(kwargs.pop("low", "low"))
        close = self._get_column(kwargs.pop("close", "close"))
        result = natr(high=high, low=low, close=close, length=length, mamode=mamode, scalar=scalar, offset=offset,
                      **kwargs)
        return self._post_process(result, **kwargs)

    def pdist(self, drift=None, offset=None, **kwargs):
        open_ = self._get_column(kwargs.pop("open", "open"))
        high = self._get_column(kwargs.pop("high", "high"))
        low = self._get_column(kwargs.pop("low", "low"))
        close = self._get_column(kwargs.pop("close", "close"))
        result = pdist(open_=open_, high=high, low=low, close=close, drift=drift, offset=offset, **kwargs)
        return self._post_process(result, **kwargs)

    def rvi(self, length=None, scalar=None, refined=None, thirds=None, mamode=None, drift=None, offset=None, **kwargs):
        high = self._get_column(kwargs.pop("high", "high"))
        low = self._get_column(kwargs.pop("low", "low"))
        close = self._get_column(kwargs.pop("close", "close"))
        result = rvi(high=high, low=low, close=close, length=length, scalar=scalar, refined=refined, thirds=thirds,
                     mamode=mamode, drift=drift, offset=offset, **kwargs)
        return self._post_process(result, **kwargs)

    def thermo(self, long=None, short= None, length=None, mamode=None, drift=None, offset=None, **kwargs):
        high = self._get_column(kwargs.pop("high", "high"))
        low = self._get_column(kwargs.pop("low", "low"))
        result = thermo(high=high, low=low, long=long, short=short, length=length, mamode=mamode, drift=drift,
                        offset=offset, **kwargs)
        return self._post_process(result, **kwargs)

    def true_range(self, drift=None, offset=None, **kwargs):
        high = self._get_column(kwargs.pop("high", "high"))
        low = self._get_column(kwargs.pop("low", "low"))
        close = self._get_column(kwargs.pop("close", "close"))
        result = true_range(high=high, low=low, close=close, drift=drift, offset=offset, **kwargs)
        return self._post_process(result, **kwargs)

    def ui(self, length=None, scalar=None, offset=None, **kwargs):
        close = self._get_column(kwargs.pop("close", "close"))
        result = ui(close=close, length=length, scalar=scalar, offset=offset, **kwargs)
        return self._post_process(result, **kwargs)

    # Volume
    def ad(self, open_=None, signed=True, offset=None, **kwargs):
        if open_ is not None:
            open_ = self._get_column(kwargs.pop("open", "open"))
        high = self._get_column(kwargs.pop("high", "high"))
        low = self._get_column(kwargs.pop("low", "low"))
        close = self._get_column(kwargs.pop("close", "close"))
        volume = self._get_column(kwargs.pop("volume", "volume"))
        result = ad(high=high, low=low, close=close, volume=volume, open_=open_, signed=signed, offset=offset, **kwargs)
        return self._post_process(result, **kwargs)

    def adosc(self, open_=None, fast=None, slow=None, signed=True, offset=None, **kwargs):
        if open_ is not None:
            open_ = self._get_column(kwargs.pop("open", "open"))
        high = self._get_column(kwargs.pop("high", "high"))
        low = self._get_column(kwargs.pop("low", "low"))
        close = self._get_column(kwargs.pop("close", "close"))
        volume = self._get_column(kwargs.pop("volume", "volume"))
        result = adosc(high=high, low=low, close=close, volume=volume, open_=open_, fast=fast, slow=slow,
                       signed=signed, offset=offset, **kwargs)
        return self._post_process(result, **kwargs)

    def aobv(self, fast=None, slow=None, mamode=None, max_lookback=None, min_lookback=None, offset=None, **kwargs):
        close = self._get_column(kwargs.pop("close", "close"))
        volume = self._get_column(kwargs.pop("volume", "volume"))
        result = aobv(close=close, volume=volume, fast=fast, slow=slow, mamode=mamode, max_lookback=max_lookback,
                      min_lookback=min_lookback, offset=offset, **kwargs)
        return self._post_process(result, **kwargs)

    def cmf(self, open_=None, length=None, offset=None, **kwargs):
        if open_ is not None:
            open_ = self._get_column(kwargs.pop("open", "open"))
        high = self._get_column(kwargs.pop("high", "high"))
        low = self._get_column(kwargs.pop("low", "low"))
        close = self._get_column(kwargs.pop("close", "close"))
        volume = self._get_column(kwargs.pop("volume", "volume"))
        result = cmf(high=high, low=low, close=close, volume=volume, open_=open_, length=length, offset=offset,
                     **kwargs)
        return self._post_process(result, **kwargs)

    def efi(self, length=None, mamode=None, offset=None, drift=None, **kwargs):
        close = self._get_column(kwargs.pop("close", "close"))
        volume = self._get_column(kwargs.pop("volume", "volume"))
        result = efi(close=close, volume=volume, length=length, offset=offset, mamode=mamode, drift=drift, **kwargs)
        return self._post_process(result, **kwargs)

    def eom(self, length=None, divisor=None, offset=None, drift=None, **kwargs):
        high = self._get_column(kwargs.pop("high", "high"))
        low = self._get_column(kwargs.pop("low", "low"))
        close = self._get_column(kwargs.pop("close", "close"))
        volume = self._get_column(kwargs.pop("volume", "volume"))
        result = eom(high=high, low=low, close=close, volume=volume, length=length, divisor=divisor, offset=offset,
                     drift=drift, **kwargs)
        return self._post_process(result, **kwargs)

    def kvo(self, fast=None, slow=None, length_sig=None, mamode=None, offset=None, drift=None, **kwargs):
        high = self._get_column(kwargs.pop("high", "high"))
        low = self._get_column(kwargs.pop("low", "low"))
        close = self._get_column(kwargs.pop("close", "close"))
        volume = self._get_column(kwargs.pop("volume", "volume"))
        result = kvo(high=high, low=low, close=close, volume=volume, fast=fast, slow=slow, length_sig=length_sig,
                     mamode=mamode, offset=offset, drift=drift, **kwargs)
        return self._post_process(result, **kwargs)

    def mfi(self, length=None, drift=None, offset=None, **kwargs):
        high = self._get_column(kwargs.pop("high", "high"))
        low = self._get_column(kwargs.pop("low", "low"))
        close = self._get_column(kwargs.pop("close", "close"))
        volume = self._get_column(kwargs.pop("volume", "volume"))
        result = mfi(high=high, low=low, close=close, volume=volume, length=length, drift=drift, offset=offset,
                     **kwargs)
        return self._post_process(result, **kwargs)

    def nvi(self, length=None, initial=None, signed=True, offset=None, **kwargs):
        close = self._get_column(kwargs.pop("close", "close"))
        volume = self._get_column(kwargs.pop("volume", "volume"))
        result = nvi(close=close, volume=volume, length=length, initial=initial, signed=signed, offset=offset, **kwargs)
        return self._post_process(result, **kwargs)

    def obv(self, offset=None, **kwargs):
        close = self._get_column(kwargs.pop("close", "close"))
        volume = self._get_column(kwargs.pop("volume", "volume"))
        result = obv(close=close, volume=volume, offset=offset, **kwargs)
        return self._post_process(result, **kwargs)

    def pvi(self, length=None, initial=None, signed=True, offset=None, **kwargs):
        close = self._get_column(kwargs.pop("close", "close"))
        volume = self._get_column(kwargs.pop("volume", "volume"))
        result = pvi(close=close, volume=volume, length=length, initial=initial, signed=signed, offset=offset, **kwargs)
        return self._post_process(result, **kwargs)

    def pvol(self, volume=None, offset=None, **kwargs):
        close = self._get_column(kwargs.pop("close", "close"))
        volume = self._get_column(kwargs.pop("volume", "volume"))
        result = pvol(close=close, volume=volume, offset=offset, **kwargs)
        return self._post_process(result, **kwargs)

    def pvr(self, **kwargs):
        close = self._get_column(kwargs.pop("close", "close"))
        volume = self._get_column(kwargs.pop("volume", "volume"))
        result = pvr(close=close, volume=volume)
        return self._post_process(result, **kwargs)

    def pvt(self, offset=None, **kwargs):
        close = self._get_column(kwargs.pop("close", "close"))
        volume = self._get_column(kwargs.pop("volume", "volume"))
        result = pvt(close=close, volume=volume, offset=offset, **kwargs)
        return self._post_process(result, **kwargs)

    def wb_tsv(self, length=None, signal=None, offset=None, **kwargs):
        close = self._get_column(kwargs.pop("close", "close"))
        volume = self._get_column(kwargs.pop("volume", "volume"))
        result = wb_tsv(close=close, volume=volume, signal=signal, offset=offset, **kwargs)
        return self._post_process(result, **kwargs)<|MERGE_RESOLUTION|>--- conflicted
+++ resolved
@@ -1,111 +1,20 @@
 # -*- coding: utf-8 -*-
-from dataclasses import dataclass, field
+# from dataclasses import dataclass, field
+from email.policy import default
 from multiprocessing import cpu_count, Pool
 from time import perf_counter
-from typing import List, Tuple, Union
+from typing import Union
 from warnings import simplefilter
 
+from numpy import log10, ndarray
+from pandas.api.extensions import register_dataframe_accessor
 from pandas.core.base import PandasObject
-
-from pandas_ta import Category, Imports, np, pd, version
-from pandas_ta.candles.cdl_pattern import ALL_PATTERNS
-from pandas_ta.candles import *
-from pandas_ta.cycles import *
-from pandas_ta.momentum import *
-from pandas_ta.overlap import *
-from pandas_ta.performance import *
-from pandas_ta.statistics import *
-from pandas_ta.trend import *
-from pandas_ta.volatility import *
-from pandas_ta.volume import *
+from pandas.errors import PerformanceWarning
+from pandas import DataFrame, Series
+
+
+from pandas_ta import *
 from pandas_ta.utils import *
-
-
-df = pd.DataFrame()
-
-# Study DataClass
-@dataclass
-class Study:
-    """Study DataClass
-    Class to name and group indicators for processing
-
-    Args:
-        name (str): Some short memorable string.  Note: Case-insensitive "All" is reserved.
-        ta (list of dicts): A list of dicts containing keyword arguments where "kind" is the indicator.
-        description (str): A more detailed description of what the Study tries to capture. Default: None
-        created (str): At datetime string of when it was created. Default: Automatically generated. *Subject to change*
-
-    Example TA:
-    ta = [
-        {"kind": "sma", "length": 200},
-        {"kind": "sma", "close": "volume", "length": 50},
-        {"kind": "bbands", "length": 20},
-        {"kind": "rsi"},
-        {"kind": "macd", "fast": 8, "slow": 21},
-        {"kind": "sma", "close": "volume", "length": 20, "prefix": "VOLUME"},
-    ]
-    """
-    name: str  # = None # Required.
-    ta: List = field(default_factory=list)  # Required.
-    description: str = ""  # Helpful. More descriptive version or notes or w/e.
-    created: str = get_time(to_string=True) # Optional. Gets Exchange Time and Local Time execution time
-
-    def __post_init__(self):
-        req_args = ["[X] Study requires the following argument(s):"]
-
-        if self._is_name():
-            req_args.append(' - name. Must be a string. Example: "My TA". Note: "all" is reserved.')
-
-        if self.ta is None:
-            self.ta = None
-        elif not self._is_ta():
-            s = " - ta. Format is a list of dicts. Example: [{'kind': 'sma', 'length': 10}]"
-            s += "\n       Check the indicator for the correct arguments if you receive this error."
-            req_args.append(s)
-
-        if len(req_args) > 1:
-            [print(_) for _ in req_args]
-            return None
-
-    def _is_name(self):
-        return self.name is None or not isinstance(self.name, str)
-
-    def _is_ta(self):
-        if isinstance(self.ta, list) and self.total_ta() > 0:
-            # Check that all elements of the list are dicts.
-            # Does not check if the dicts values are valid indicator kwargs
-            # User must check indicator documentation for all indicators args.
-            return all([isinstance(_, dict) and len(_.keys()) > 0 for _ in self.ta])
-        return False
-
-    def total_ta(self):
-        return len(self.ta) if self.ta is not None else 0
-
-
-# All Study
-AllStudy = Study(
-    name="All",
-    description="All the indicators with their default settings. Pandas TA default.",
-    ta=None,
-)
-
-# Default (Example) Study.
-CommonStudy = Study(
-    name="Common Price and Volume SMAs",
-    description="Common Price SMAs: 10, 20, 50, 200 and Volume SMA: 20.",
-    ta=[
-        {"kind": "sma", "length": 10},
-        {"kind": "sma", "length": 20},
-        {"kind": "sma", "length": 50},
-        {"kind": "sma", "length": 200},
-        {"kind": "sma", "close": "volume", "length": 20, "prefix": "VOL"}
-    ]
-)
-
-# Temporary Strategy DataClass Alias
-Strategy = Study
-AllStrategy = AllStudy
-CommonStrategy = CommonStudy
 
 
 # Base Class for extending a Pandas DataFrame
@@ -119,7 +28,7 @@
         df (pd.DataFrame): Extends Pandas DataFrame
     """
 
-    def __init__(self, df: pd.DataFrame, **kwargs):
+    def __init__(self, df: DataFrame, **kwargs):
         if df.empty: return
         print(f"\n[!] kwargs: {kwargs}\n")
         if len(df.columns) > 0:
@@ -158,7 +67,7 @@
 
 
 # Pandas TA - DataFrame Analysis Indicators
-@pd.api.extensions.register_dataframe_accessor("ta")
+@register_dataframe_accessor("ta")
 class AnalysisIndicators(BasePandasObject):
     """
     This Pandas Extension is named 'ta' for Technical Analysis. In other words,
@@ -251,14 +160,14 @@
     _time_range = "years"
     _last_run = get_time(_exchange, to_string=True)
 
-    def __init__(self, pandas_obj: Union[pd.DataFrame, pd.Series]):
+    def __init__(self, pandas_obj: Union[DataFrame, Series]):
         self._validate(pandas_obj)
         self._df = pandas_obj
         self._last_run = get_time(self._exchange, to_string=True)
 
     @staticmethod
-    def _validate(obj: Union[pd.DataFrame, pd.Series]):
-        if not isinstance(obj, pd.DataFrame) and not isinstance(obj, pd.Series):
+    def _validate(obj: Union[DataFrame, Series]):
+        if not isinstance(obj, DataFrame) and not isinstance(obj, Series):
             raise AttributeError("[X] Must be either a Pandas Series or DataFrame.")
 
     # DataFrame Behavioral Methods
@@ -360,7 +269,7 @@
         return hasdf
 
     @property
-    def reverse(self) -> pd.DataFrame:
+    def reverse(self) -> DataFrame:
         """Reverses the DataFrame. Simply: df.iloc[::-1]"""
         return self._df.iloc[::-1]
 
@@ -401,7 +310,7 @@
             if "suffix" in kwargs:
                 suffix = f"{delimiter}{kwargs['suffix']}"
 
-            if isinstance(result, pd.Series):
+            if isinstance(result, Series):
                 result.name = prefix + result.name + suffix
             else:
                 result.columns = [prefix + column + suffix for column in result.columns]
@@ -412,11 +321,11 @@
             df = self._df
             if df is None or result is None: return
             else:
-                simplefilter(action="ignore", category=pd.errors.PerformanceWarning)
+                simplefilter(action="ignore", category=PerformanceWarning)
                 if "col_names" in kwargs and not isinstance(kwargs["col_names"], tuple):
                     kwargs["col_names"] = (kwargs["col_names"],) # Note: tuple(kwargs["col_names"]) doesn't work
 
-                if isinstance(result, pd.DataFrame):
+                if isinstance(result, DataFrame):
                     # If specified in kwargs, rename the columns.
                     # If not, use the default names.
                     if "col_names" in kwargs and isinstance(kwargs["col_names"], tuple):
@@ -440,13 +349,13 @@
         """Returns the columns in which all it's values are na."""
         return [x for x in self._df.columns if all(self._df[x].isna())]
 
-    def _get_column(self, series: Union[pd.Series, str, None]):
+    def _get_column(self, series: Union[Series, str, None]):
         """Attempts to get the correct series or 'column' and return it."""
         df = self._df
         if df is None: return
 
         # Explicitly passing a pd.Series to override default.
-        if isinstance(series, pd.Series):
+        if isinstance(series, Series):
             return series
         # Apply default if no series nor a default.
         elif series is None:
@@ -463,7 +372,7 @@
                 match = [i for i, x in enumerate(matches) if x]
                 # If found, awesome.  Return it or return the 'series'.
                 cols = ", ".join(list(df.columns))
-                NOT_FOUND = f"[X] Ooops!!! It's {series not in df.columns}, the column named '{series}' was not found in {cols}"
+                NOT_FOUND = f"[X] Ooops!!! It's {series not in df.columns}, the column '{series}' was not found in {cols}"
                 return df.iloc[:, match[0]] if len(match) else print(NOT_FOUND)
 
     def _indicators_by_category(self, name: str) -> list:
@@ -479,13 +388,13 @@
         else:
             return getattr(self, method)(*args, **kwargs)[0]
 
-    def _post_process(self, result: Union[pd.Series, pd.DataFrame], **kwargs) -> Union[pd.Series, pd.DataFrame]:
+    def _post_process(self, result: Union[Series, DataFrame], **kwargs) -> Union[Series, DataFrame]:
         """Applies any additional modifications to the DataFrame
         * Applies prefixes and/or suffixes
         * Appends the result to main DataFrame
         """
         verbose = kwargs.pop("verbose", False)
-        if not isinstance(result, (pd.Series, pd.DataFrame)):
+        if not isinstance(result, (Series, DataFrame)):
             if verbose:
                 print(f"[X] Oops! The result was not a Series or DataFrame.")
             return self._df
@@ -493,7 +402,7 @@
             # Append only specific columns to the dataframe (via
             # 'col_numbers':(0,1,3) for example)
             result = (result.iloc[:, [int(n) for n in kwargs["col_numbers"]]]
-                      if isinstance(result, pd.DataFrame) and
+                      if isinstance(result, DataFrame) and
                       "col_numbers" in kwargs and
                       kwargs["col_numbers"] is not None else result)
             # Add prefix/suffix and append to the dataframe
@@ -501,8 +410,9 @@
             self._append(result=result, **kwargs)
         return result
 
-    def _strategy_mode(self, *args) -> tuple:
-        """Helper method to determine the mode and name of the study. Returns tuple: (name:str, mode:dict)"""
+    def _study_mode(self, *args) -> tuple:
+        """Helper method to determine the mode and name of the study.
+        Returns tuple: (name:str, mode:dict)"""
         name = "All"
         mode = {"all": False, "category": False, "custom": False}
 
@@ -556,7 +466,7 @@
             Returns nothing to the user.  Either adds or removes constant ranges
             from the working DataFrame.
         """
-        if isinstance(values, np.ndarray) or isinstance(values, list):
+        if isinstance(values, ndarray) or isinstance(values, list):
             if append:
                 for x in values:
                     self._df[f"{x}"] = x
@@ -598,7 +508,7 @@
         ]
 
         # Public non-indicator methods
-        ta_indicators = list((x for x in dir(pd.DataFrame().ta) if not x.startswith("_") and not x.endswith("_")))
+        ta_indicators = list((x for x in dir(DataFrame().ta) if not x.startswith("_") and not x.endswith("_")))
 
         # Add Pandas TA methods and properties to be removed
         removed = helper_methods + ta_properties
@@ -620,6 +530,7 @@
 
         s, _count = f"{header}\n", 0
         if indicator_count > 0:
+            from pandas_ta.candles.cdl_pattern import ALL_PATTERNS
             s += f"\nIndicators and Utilities [{indicator_count}]:\n    {', '.join(ta_indicators)}\n"
             _count += indicator_count
             if Imports["talib"]:
@@ -662,12 +573,12 @@
         """
         # If True, it returns the resultant DataFrame. Default: False
         returns = kwargs.pop("returns", False)
-        # cpus = cpu_count()
         # Ensure indicators are appended to the DataFrame
         kwargs["append"] = True
         all_ordered = kwargs.pop("ordered", True)
         mp_chunksize = kwargs.pop("chunksize", self.cores)
         _depwarning = kwargs.pop("warning", True)
+
 
         if _depwarning:
             print(f"\n[!] DEPRECIATION WARNING:\n    Use study() instead of strategy().\n")
@@ -690,7 +601,7 @@
         ]
 
         # Get the Study Name and mode
-        name, mode = self._strategy_mode(*args)
+        name, mode = self._study_mode(*args)
 
         # If All or a Category, exclude user list if any
         user_excluded = kwargs.pop("exclude", [])
@@ -753,7 +664,7 @@
             _total_ta = len(ta)
             with Pool(self.cores) as pool:
                 # Some magic to optimize chunksize for speed based on total ta indicators
-                _chunksize = mp_chunksize - 1 if mp_chunksize > _total_ta else int(np.log10(_total_ta)) + 1
+                _chunksize = mp_chunksize - 1 if mp_chunksize > _total_ta else int(log10(_total_ta)) + 1
                 if verbose:
                     print(f"[i] Multiprocessing {_total_ta} indicators with {_chunksize} chunks and {self.cores}/{cpu_count()} cpus.")
 
@@ -832,7 +743,6 @@
 
         if returns: return self._df
 
-<<<<<<< HEAD
 
     def study(self, *args, **kwargs):
         """Study Method
@@ -859,8 +769,6 @@
         return self.strategy(*args, **kwargs)
 
 
-=======
->>>>>>> c60aced2
     def ticker(self, ticker: str, ds: str = None, **kwargs):
         """ticker
 
@@ -910,15 +818,26 @@
         ds = ds.lower() if isinstance(ds, str) else self.ds
         strategy = kwargs.pop("strategy", None)
         study = kwargs.pop("study", strategy)
+        timed = kwargs.setdefault("timed", False)
+
         if isinstance(ticker, str):
             tickers = [ticker]
 
+        if isinstance(ticker, list):
+            ticker = ticker.pop()
+
         # Fetch Data
         if ds == "polygon":
+            if timed: stime = perf_counter()
             df = polygon_api(ticker, **kwargs)
         elif ds in ["yahoo", "yf"]:
+            if timed: stime = perf_counter()
             df = yf(ticker, **kwargs)
         else: return
+
+        if timed:
+            df.timed = final_time(stime)
+            print(f"[+] {ds} | {ticker}: {df.timed}")
 
         if df is None: return
         elif df.empty:
@@ -1184,19 +1103,7 @@
                      offset=offset, **kwargs)
         return self._post_process(result, **kwargs)
 
-<<<<<<< HEAD
     def stoch(self, k=None, d=None, smooth_k=None, mamode=None, talib=None, offset=None, **kwargs):
-=======
-    def stoch(self, k=None, d=None, smooth_k=None, mamode=None, offset=None, **kwargs):
-        high = self._get_column(kwargs.pop("high", "high"))
-        low = self._get_column(kwargs.pop("low", "low"))
-        close = self._get_column(kwargs.pop("close", "close"))
-        result = stoch(high=high, low=low, close=close, k=k, d=d, smooth_k=smooth_k, mamode=mamode,
-                       offset=offset, **kwargs)
-        return self._post_process(result, **kwargs)
-
-    def stochf(self, k=None, d=None, mamode=None, offset=None, **kwargs):
->>>>>>> c60aced2
         high = self._get_column(kwargs.pop("high", "high"))
         low = self._get_column(kwargs.pop("low", "low"))
         close = self._get_column(kwargs.pop("close", "close"))
@@ -1207,12 +1114,7 @@
         high = self._get_column(kwargs.pop("high", "high"))
         low = self._get_column(kwargs.pop("low", "low"))
         close = self._get_column(kwargs.pop("close", "close"))
-<<<<<<< HEAD
         result = stochf(high=high, low=low, close=close, k=k, d=d, mamode=mamode, talib=talib, offset=offset, **kwargs)
-=======
-        result = stochf(high=high, low=low, close=close, fast_k=fast_k, fast_d=fast_d, mamode=mamode,
-                        offset=offset, **kwargs)
->>>>>>> c60aced2
         return self._post_process(result, **kwargs)
 
     def stochrsi(self, length=None, rsi_length=None, k=None, d=None, mamode=None, offset=None, **kwargs):
