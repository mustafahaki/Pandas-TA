# -*- coding: utf-8 -*-
from dataclasses import dataclass
from multiprocessing import cpu_count, Pool
from pathlib import Path
from time import perf_counter
from warnings import simplefilter

from numpy import log10, ndarray
from pandas.api.extensions import register_dataframe_accessor
from pandas.errors import PerformanceWarning
from pandas import DataFrame, Series

from pandas_ta._typing import *
from pandas_ta import *

if Imports["dotenv"]:
    from dotenv import load_dotenv


# Pandas TA - DataFrame Extension Analysis Indicators
@register_dataframe_accessor("ta")
class AnalysisIndicators(object):
    """
    This Pandas Extension is named 'ta' for Technical Analysis. In other words,
    it is a Numerical Time Series Feature Generator where the Time Series data
    with emphasis on Financial Market data; typical data includes columns
    named :"open", "high", "low", "close", "volume".

    This TA Library hopefully allows you to apply familiar and unique Technical
    Analysis Indicators easily with this DataFrame Extension. Even though 'ta'
    is a Pandas DataFrame Extension, you can still call Technical Analysis
    indicators individually if you are more comfortable with that approach or
    it allows you to easily and automatically apply the indicators with the
    study method. See: help(ta.study).

    By default, the 'ta' extension uses lower case column names: open, high,
    low, close, and volume. You can override the defaults by providing the it's
    replacement name when calling the indicator. For example, to call the
    indicator hl2().

    With 'default' columns: open, high, low, close, and volume.
    >>> df.ta.hl2()
    >>> df.ta(kind="hl2")

    With DataFrame columns: Open, High, Low, Close, and Volume.
    >>> df.ta.hl2(high="High", low="Low")
    >>> df.ta(kind="hl2", high="High", low="Low")

    If you do not want to use a DataFrame Extension, just call it normally.
    >>> sma10 = ta.sma(df["Close"]) # Default length=10
    >>> sma50 = ta.sma(df["Close"], length=50)
    >>> ichimoku, span = ta.ichimoku(df["High"], df["Low"], df["Close"])

    Args:
        kind (str, optional): Default: None. Kind is the 'name' of the indicator.
            It converts kind to lowercase before calling.
        timed (bool, optional): Default: False. Curious about the execution
            speed?
        kwargs: Extension specific modifiers.
            append (bool, optional): Default: False. When True, it appends the
            resultant column(s) to the DataFrame.

    Returns:
        Most Indicators will return a Pandas Series. Others like MACD, BBANDS,
        KC, et al will return a Pandas DataFrame. Ichimoku on the other hand
        will return two DataFrames, the Ichimoku DataFrame for the known period
        and a Span DataFrame for the future of the Span values.

    Let's get started!

    1. Loading the 'ta' module:
    >>> import pandas as pd
    >>> import ta as ta

    2. Load some data:
    >>> df = pd.read_csv("AAPL.csv", index_col="date", parse_dates=True)

    3. Help!
    3a. General Help:
    >>> help(df.ta)
    >>> df.ta()
    3b. Indicator Help:
    >>> help(ta.apo)
    3c. Indicator Extension Help:
    >>> help(df.ta.apo)

    4. Ways of calling an indicator.
    4a. Standard: Calling just the APO indicator without "ta" DataFrame extension.
    >>> ta.apo(df["close"])
    4b. DataFrame Extension: Calling just the APO indicator with "ta" DataFrame extension.
    >>> df.ta.apo()
    4c. DataFrame Extension (kind): Calling APO using 'kind'
    >>> df.ta(kind="apo")
    4d. Study:
    >>> df.ta.study("All") # Default
    >>> df.ta.study(ta.Study("My Strat", ta=[{"kind": "apo"}])) # Custom

    5. Working with kwargs
    5a. Append the result to the working df.
    >>> df.ta.apo(append=True)
    5b. Timing an indicator.
    >>> apo = df.ta(kind="apo", timed=True)
    >>> print(apo.timed)
    """

    # DataFrame Extension Properties
    _adjusted = None
    _config = None
    _cores = cpu_count()
    _custom = None
    _df = DataFrame()
    _ds = "yf" if Imports["yfinance"] else None
    _exchange = "NYSE"
    _last_run = get_time(_exchange, to_string=True)
    _time_range = "years"

    def __init__(self, obj: SeriesFrame):
        v_dataframe(obj)
        self._df = obj
        self._last_run = get_time(self._exchange, to_string=True)


    # DataFrame Behavioral Methods
    def __call__(
            self, kind: str = None, timed: bool = False,
            version: bool = False, **kwargs: DictLike
        ):
        if version:
            print(f"Pandas TA - Technical Analysis Indicators - v{self.version}")
        try:
            if isinstance(kind, str):
                kind = kind.lower()
                fn = getattr(self, kind)

                if timed:
                    stime = perf_counter()

                # Run the indicator
                result = fn(**kwargs)  # = getattr(self, kind)(**kwargs)

                if timed:
                    result.timed = final_time(stime)
                    print(f"[+] {kind}: {result.timed}")

                self._last_run = get_time(self.exchange, to_string=True)
                return result
            else:
                self.help()

        except BaseException:
            pass

    # Public Get/Set DataFrame Properties
    @property
    def adjusted(self) -> str:
        """property: df.ta.adjusted"""
        return self._adjusted

    @adjusted.setter
    def adjusted(self, value: str) -> None:
        """property: df.ta.adjusted = 'adj_close'"""
        if value is not None and isinstance(value, str):
            self._adjusted = value
        else:
            self._adjusted = None

    @property
    def cores(self) -> Int:
        """Returns the number of CPU cores."""
        return self._cores

    @cores.setter
    def cores(self, value: Int) -> None:
        """property: df.ta.cores = integer"""
        cpus = cpu_count()
        if value is not None and isinstance(value, int):
            self._cores = int(value) if 0 <= value <= cpus else cpus
        else:
            self._cores = cpus

    @property
    def ds(self) -> str:
        """Returns the current Data Source. Default: "yf"."""
        return self._ds

    @ds.setter
    def ds(self, value: str) -> None:
        """property: df.ta.ds = "yf" """
        if isinstance(value, str) and len(value):
            self._ds = value

    @property
    def exchange(self) -> str:
        """Returns the current Exchange. Default: "NYSE"."""
        return self._exchange

    @exchange.setter
    def exchange(self, value: str) -> None:
        """property: df.ta.exchange = "LSE" """
        if value is not None and isinstance(value, str) and value in EXCHANGE_TZ.keys():
            self._exchange = value

    @property
    def last_run(self) -> str:
        """Returns the time when the DataFrame was last run."""
        return self._last_run

    # Public Get DataFrame Properties
    @property
    def config(self) -> str:
        """Returns the Pandas TA JSON config path."""
        return f"{self._config}"

    @config.setter
    def config(self, value: str) -> None:
        """property: df.ta.config = None (Default)"""
        _p = Path(value).expanduser()
        if _p.exists() and  _p.suffix == ".json":
            self._config = _p
        else:
            self._config = None

    @property
    def time_range(self) -> Float:
        """Returns the time ranges of the DataFrame as a float. Default is in "years". help(ta.toal_time)"""
        return total_time(self._df, self._time_range)

    @time_range.setter
    def time_range(self, value: str) -> None:
        """property: df.ta.time_range = "years" (Default)"""
        if value is not None and isinstance(value, str):
            self._time_range = value
        else:
            self._time_range = "years"

    @property
    def version(self) -> str:
        """Returns the version."""
        return version

    # Private DataFrame Methods
    def _add_prefix_suffix(self,
        result: MaybeSeriesFrame = None, **kwargs: DictLike
    ) -> MaybeSeriesFrame:
        """Add prefix and/or suffix to the result columns"""
        if result is None:
            return
        else:
            prefix = suffix = ""
            delimiter = kwargs.setdefault("delimiter", "_")

            if "prefix" in kwargs:
                prefix = f"{kwargs['prefix']}{delimiter}"
            if "suffix" in kwargs:
                suffix = f"{delimiter}{kwargs['suffix']}"

            if isinstance(result, Series):
                result.name = prefix + result.name + suffix
            else:
                result.columns = [prefix + column + suffix for column in result.columns]

    def _append(self,
        result: MaybeSeriesFrame = None, **kwargs: DictLike
    ) -> MaybeSeriesFrame:
        """Appends a Pandas Series or DataFrame columns to self._df."""
        if "append" in kwargs and kwargs["append"]:
            df = self._df
            if df is None or result is None: return
            else:
                simplefilter(action="ignore", category=PerformanceWarning)
                if "col_names" in kwargs and not isinstance(kwargs["col_names"], tuple):
                    kwargs["col_names"] = (kwargs["col_names"],) # Note: tuple(kwargs["col_names"]) doesn't work

                if isinstance(result, DataFrame):
                    # If specified in kwargs, rename the columns.
                    # If not, use the default names.
                    if "col_names" in kwargs and isinstance(kwargs["col_names"], tuple):
                        if len(kwargs["col_names"]) >= len(result.columns):
                            for col, ind_name in zip(result.columns, kwargs["col_names"]):
                                df[ind_name] = result.loc[:, col]
                        else:
                            print(f"Not enough col_names were specified : got {len(kwargs['col_names'])}, expected {len(result.columns)}.")
                            return
                    else:
                        # df = result.copy(deep=True) # Breaks Extension Indicators?
                        for i, column in enumerate(result.columns):
                            df[column] = result.iloc[:, i]
                else:
                    ind_name = (
                        kwargs["col_names"][0] if "col_names" in kwargs and
                        isinstance(kwargs["col_names"], tuple) else result.name
                    )
                    df[ind_name] = result

    def _check_na_columns(self):
        """Returns the columns in which all it's values are na."""
        return [x for x in self._df.columns if all(self._df[x].isna())]

    def _get_column(self, series: Union[Series, str, None]):
        """Attempts to get the correct series or 'column' and return it."""
        df = self._df
        if df is None: return

        # Explicitly passing a pd.Series to override default.
        if isinstance(series, Series):
            return series
        # Apply default if no series nor a default.
        elif series is None:
            return df[self.adjusted] if self.adjusted is not None else None
        # Ok.  So it's a str.
        elif isinstance(series, str):
            # Return the df column since it's in there.
            if series in df.columns:
                return df[series]
            else:
                # Attempt to match the 'series' because it was likely
                # misspelled.
                matches = df.columns.str.match(series, case=False)
                match = [i for i, x in enumerate(matches) if x]
                # If found, awesome.  Return it or return the 'series'.
                NOT_FOUND = f"[X] The '{series}' column was not found in"
                cols = ", ".join(list(df.columns))

                if len(df.columns): NOT_FOUND += f": {cols}"
                else:               NOT_FOUND += " the DataFrame"

                if len(match):
                    return df.iloc[:, match[0]]
                else:
                    print(NOT_FOUND)

    def _indicators_by_category(self, name: str) -> List:
        """Returns indicators by Categorical name."""
        return Category[name] if name in self.categories() else None

    def _mp_worker(self, arguments: Tuple):
        """Multiprocessing Worker to handle different Methods."""
        method, args, kwargs = arguments

        if method != "ichimoku":
            return getattr(self, method)(*args, **kwargs)
        else:
            return getattr(self, method)(*args, **kwargs)[0]

    def _post_process(self,
        result: Union[Series, DataFrame], **kwargs: DictLike
    ) -> Union[Series, DataFrame]:
        """Applies any additional modifications to the DataFrame
        * Applies prefixes and/or suffixes
        * Appends the result to main DataFrame
        """
        verbose = kwargs.pop("verbose", False)
        if not isinstance(result, (Series, DataFrame)):
            if verbose:
                print(f"[X] The result is not a Series or DataFrame.")
            return self._df
        else:
            # Append only specific columns to the dataframe (via
            # 'col_numbers':(0,1,3) for example)
            result = (result.iloc[:, [int(n) for n in kwargs["col_numbers"]]]
                      if isinstance(result, DataFrame) and
                      "col_numbers" in kwargs and
                      kwargs["col_numbers"] is not None else result)
            # Add prefix/suffix and append to the dataframe
            self._add_prefix_suffix(result=result, **kwargs)

<<<<<<< HEAD
            if "append" in kwargs and kwargs["append"]:
                # Default: Appends result to DataFrame
                self._append(result=result, **kwargs)
            if "append" in kwargs and kwargs["append"] is None:
                # Issue 388 - No appending, just print to stdout
                # No DatetimeIndex could break execution.
                print(result)
=======
            if "append" in kwargs and isinstance(kwargs["append"], bool):
                if not kwargs["append"]:
                    # Issue 388 - No appending, just print to stdout
                    # No DatetimeIndex could break execution.
                    print(result)
                else:
                    # Default: Appends result to DataFrame
                    self._append(result=result, **kwargs)
>>>>>>> 42a84eb3
        return result

    def _study_mode(self, *args: Args) -> Tuple:
        """Helper method to determine the mode and name of the study.
        Returns tuple: (name:str, mode:dict)"""
        name = "All"
        mode = {"all": False, "category": False, "custom": False}

        if len(args) == 0:
            mode["all"] = True
        else:
            _categories = self.categories()
            if isinstance(args[0], str):
                if args[0].lower() == "all":
                    name, mode["all"] = name, True
                if args[0].lower() in _categories:
                    name, mode["category"] = args[0], True

            if isinstance(args[0], Study):
                study_ = args[0]
                if study_.ta is None or study_.name.lower() == "all":
                    name, mode["all"] = name, True
                elif study_.name.lower() in _categories:
                    name, mode["category"] = study_.name, True
                else:
                    name, mode["custom"] = study_.name, True

        return name, mode

    # Public DataFrame Methods
    def categories(self) -> ListStr:
        """Returns the categories."""
        return list(Category.keys())

    def constants(self, append: bool, values: List):
        """Constants

        Add or remove constants to the DataFrame easily with Numpy's arrays or
        lists. Useful when you need easily accessible horizontal lines for
        charting.

        Add constant '1' to the DataFrame
        >>> df.ta.constants(True, [1])
        Remove constant '1' to the DataFrame
        >>> df.ta.constants(False, [1])

        Adding constants for charting
        >>> import numpy as np
        >>> chart_lines = np.append(np.arange(-4, 5, 1), np.arange(-100, 110, 10))
        >>> df.ta.constants(True, chart_lines)
        Removing some constants from the DataFrame
        >>> df.ta.constants(False, np.array([-60, -40, 40, 60]))

        Args:
            append (bool): If True, appends a Numpy range of constants to the
                working DataFrame. If False, it removes the constant range from
                the working DataFrame. Default: None.

        Returns:
            Returns the appended constants
            Returns nothing to the user.  Either adds or removes constant ranges
            from the working DataFrame.
        """
        if isinstance(values, ndarray) or isinstance(values, list):
            if append:
                for x in values:
                    self._df[f"{x}"] = x
                return self._df[self._df.columns[-len(values):]]
            else:
                for x in values:
                    del self._df[f"{x}"]

    def datetime_ordered(self) -> bool:
        """Returns True if the index is a datetime and ordered."""
        if hasattr(self, "_df"):
            return v_datetime_ordered(self._df)
        return False

    def indicators(self,
        as_list: bool = None, exclude: ListStr = None
    ) -> List:
        """List of Indicators

        Args:
            as_list (bool): When True, it returns a list of the
                indicators. Default: False.
            exclude (List): The passed in list will be excluded
                from the indicators list. Default: None.

        Returns:
            Prints the list of indicators. If as_list=True, then a list.
        """
        as_list = bool(as_list) if isinstance(as_list, bool) else False
        user_excluded = []
        if isinstance(exclude, list) and len(exclude):
            user_excluded = exclude

        # Public DataFrame Extension methods
        df_ext_methods = [
            "categories",
            "constants",
            "datetime_ordered",
            "indicators",
            "reverse",
            "strategy",
            "study",
            "to_utc",
        ]
        # Public df.ta.properties
        ta_properties = [
            "adjusted",
            "config",
            "cores",
            # "custom",
            "ds",
            "exchange",
            "last_run",
            "sample",
            "ticker",
            "time_range",
            "version"
        ]

        # Public non-indicator methods
        ta_indicators = list((x for x in dir(DataFrame().ta) if not x.startswith("_") and not x.endswith("_")))

        # Add Pandas TA methods and properties to be removed
        removed = df_ext_methods + ta_properties

        # Add user excluded methods to be removed
        if isinstance(user_excluded, list) and len(user_excluded) > 0:
            removed += user_excluded

        # Remove the unwanted indicators
        [ta_indicators.remove(x) for x in removed]

        # If as a list, immediately return
        if as_list:
            return ta_indicators

        indicator_count = len(ta_indicators)
        header = f"Pandas TA - Technical Analysis Indicators - v{self.version}"

        s, _count = f"{header}\n", 0
        if indicator_count > 0:
            from pandas_ta.candles.cdl_pattern import ALL_PATTERNS
            s += f"\nIndicators and Utilities [{indicator_count}]:\n    {', '.join(ta_indicators)}\n"
            _count += indicator_count
            if Imports["talib"]:
                s += f"\nCandle Patterns [{len(ALL_PATTERNS)}]:\n    {', '.join(ALL_PATTERNS)}\n"
                _count += len(ALL_PATTERNS)
        s += f"\nTotal Candles, Indicators and Utilities: {_count}"
        print(s)

    def reverse(self) -> DataFrame:
        """Reverses the DataFrame. Simply: df.iloc[::-1]"""
        return self._df.iloc[::-1]

    def sample(self, **kwargs: DictLike):
        """sample
        See help(ta.sample) for parameters.
        """
        return sample(**kwargs)

    def strategy(self, *args: Args, **kwargs: DictLike):
        """Strategy Method

        An experimental method that by default runs all applicable indicators.
        Future implementations will allow more specific indicator generation
        with possibly as json, yaml config file or an sqlite3 table.

        Kwargs:
            chunksize (bool): Adjust the chunksize for the Multiprocessing
                Pool. Default: Number of cores of the OS
            exclude (list): List of indicator names to exclude.
            name (str): Select all indicators or indicators by
                Category such as: "candles", "cycles", "momentum",
                "overlap", "performance", "statistics", "trend", "volatility",
                "volume", or "all". Default: "all"
            ordered (bool): Whether to run "all" in order. Default: True
            timed (bool): Show the process time of the study().
                Default: False
            verbose (bool): Provide some additional insight on the progress
                of the study() execution. Default: False
            warning (bool): Disables depreciation message. Automatically
                disabled when using it's replacement method: df.ta.study().
                Default: True
        """
        kwargs.update({"warning": True})
        return self.study(*args, **kwargs)

    def study(self, *args: Args, **kwargs: DictLike) -> dataclass:
        """Study Method

        An experimental method that by default runs all applicable indicators.

        Kwargs:
            chunksize (bool): Adjust the chunksize for the Multiprocessing Pool.
                Default: Number of cores of the OS
            exclude (list): List of indicator names to exclude. Some are
                excluded by default for various reasons; they require additional
                sources, performance (td_seq), not a time series chart (vp) etc.
            name (str): Select all indicators or indicators by
                Category such as: "candles", "cycles", "momentum", "overlap",
                "performance", "statistics", "trend", "volatility", "volume", or
                "all". Default: "all"
            ordered (bool): Whether to run "all" in order. Default: True
            timed (bool): Show the process time of the study().
                Default: False
            verbose (bool): Provide some additional insight on the progress of
                the study() execution. Default: False
        """
        _dep_warning = kwargs.pop("warning", False)
        all_ordered = kwargs.pop("ordered", True)
        # Append indicators to the DataFrame by default
        kwargs.setdefault("append", True)
        # If True, it returns the resultant DataFrame. Default: False
        returns = kwargs.pop("returns", False)

        mp_chunksize = kwargs.pop("chunksize", self.cores)
        cores = kwargs.pop("cores", self.cores)
        self.cores = cores

        if _dep_warning:
            print(f"\n[!] DEPRECIATION WARNING:\n    Use study() instead of strategy().\n")

        # Initialize
        initial_column_count = self._df.shape[1]
        excluded = ["long_run", "short_run", "tsignals", "xsignals"]

        # Get the Study Name and mode
        name, mode = self._study_mode(*args)

        # If All or a Category, exclude user list if any
        user_excluded = kwargs.pop("exclude", [])
        if mode["all"] or mode["category"]:
            excluded += user_excluded

        # Collect the indicators, remove excluded or include kwarg["append"]
        if mode["category"]:
            ta = self._indicators_by_category(name.lower())
            [ta.remove(x) for x in excluded if x in ta]
        elif mode["custom"]:
            if hasattr(args[0], "cores") and isinstance(args[0].cores, int):
                self.cores = min(self.cores, args[0].cores)
            ta = args[0].ta
            for kwds in ta:
                kwds["append"] = True
        elif mode["all"]:
            ta = self.indicators(as_list=True, exclude=excluded)
        else:
            print(f"[X] Study not available.")
            return None

        # Remove Custom indicators with "length" keyword when larger than the DataFrame
        # Possible to have other indicator main window lengths to be included
        removal = []
        for kwds in ta:
            _ = False
            if "length" in kwds and kwds["length"] > self._df.shape[0]:
                _ = True
            if _: removal.append(kwds)
        if len(removal) > 0: [ta.remove(x) for x in removal]

        verbose = kwargs.pop("verbose", False)
        if verbose:
            print(f"[+] Study: {name}\n[i] Indicator arguments: {kwargs}")
            if mode["all"] or mode["category"]:
                excluded_str = ", ".join(excluded)
                print(f"[i] Excluded[{len(excluded)}]: {excluded_str}")

        timed = kwargs.pop("timed", False)
        results = []
        use_multiprocessing = True if self.cores > 0 else False
        has_col_names = False

        if timed:
            stime = perf_counter()

        if use_multiprocessing and mode["custom"]:
            # Determine if the Custom Model has 'col_names' parameter
            has_col_names = (True if len([
                True for x in ta
                if "col_names" in x and isinstance(x["col_names"], tuple)
            ]) else False)

            if has_col_names:
                use_multiprocessing = False

        if Imports["tqdm"]:
            from tqdm import tqdm

        if use_multiprocessing:
            _total_ta = len(ta)
            with Pool(self.cores) as pool:
                # Some magic to optimize chunksize for speed
                # based on total ta indicators
                if mp_chunksize > _total_ta:
                    _chunksize = mp_chunksize - 1
                else:
                    _chunksize = int(log10(_total_ta)) + 1
                if verbose:
                    print(f"[i] Multiprocessing {_total_ta} indicators with chunksize {_chunksize} and {self.cores}/{cpu_count()} cpus.")

                results = None
                if mode["custom"]:
                    # Create a list of all the custom indicators into a list
                    custom_ta = [(
                        ind["kind"],
                        ind["params"] if "params" in ind and isinstance(ind["params"], tuple) else (),
                        {**ind, **kwargs},
                    ) for ind in ta]
                    # Custom multiprocessing pool. Must be ordered for Chained Strategies
                    # May fix this to cpus if Chaining/Composition if it remains
                    if Imports["tqdm"] and verbose:
                        results = tqdm(pool.map(self._mp_worker, custom_ta, _chunksize))
                    else:
                        results = pool.map(self._mp_worker, custom_ta, _chunksize)
                else:
                    default_ta = [(ind, tuple(), kwargs) for ind in ta]
                    # All and Categorical multiprocessing pool.
                    if all_ordered:
                        if Imports["tqdm"] and verbose:
                            results = tqdm(pool.imap(self._mp_worker, default_ta, _chunksize)) # Order over Speed
                        else:
                            results = pool.imap(self._mp_worker, default_ta, _chunksize) # Order over Speed
                    else:
                        if Imports["tqdm"] and verbose:
                            results = tqdm(pool.imap_unordered(self._mp_worker, default_ta, _chunksize)) # Speed over Order
                        else:
                            results = pool.imap_unordered(self._mp_worker, default_ta, _chunksize) # Speed over Order
                if results is None:
                    print(f"[X] ta.study('{name}') has no results.")
                    return

                pool.close()
                pool.join()
                self._last_run = get_time(self.exchange, to_string=True)

        else:
            # Without multiprocessing:
            if verbose:
                _col_msg = f"[i] No mulitproccessing (cores = 0)."
                if has_col_names:
                    _col_msg = f"[i] No mulitproccessing support for 'col_names' option."
                print(_col_msg)

            if mode["custom"]:
                if Imports["tqdm"] and verbose:
                    pbar = tqdm(ta, f"[i] Progress")
                    for ind in pbar:
                        params = ind["params"] if "params" in ind and isinstance(ind["params"], tuple) else tuple()
                        getattr(self, ind["kind"])(*params, **{**ind, **kwargs})
                else:
                    for ind in ta:
                        params = ind["params"] if "params" in ind and isinstance(ind["params"], tuple) else tuple()
                        getattr(self, ind["kind"])(*params, **{**ind, **kwargs})
            else:
                if Imports["tqdm"] and verbose:
                    pbar = tqdm(ta, f"[i] Progress")
                    for ind in pbar:
                        getattr(self, ind)(*tuple(), **kwargs)
                else:
                    for ind in ta:
                        getattr(self, ind)(*tuple(), **kwargs)
                self._last_run = get_time(self.exchange, to_string=True)

        # Apply prefixes/suffixes and appends indicator results to the DataFrame
        [self._post_process(r, **kwargs) for r in results]

        final_column_count = self._df.shape[1]
        _added_columns = final_column_count - initial_column_count

        if verbose:
            print(f"[i] Total indicators: {len(ta)}")
            print(f"[i] Columns added: {_added_columns}")
            print(f"[i] Last Run: {self._last_run}")
        if timed:
            ft = final_time(stime)
            if _added_columns > 0:
                avgtd = (perf_counter() - stime) / _added_columns
            else:
                avgtd = perf_counter() - stime
            print(f"[i] Analysis Time: {ft} for {_added_columns} columns (avg {avgtd * 1000:2.4f} ms / col)")

        if returns:
            return self._df

    def ticker(self, ticker: str, ds: str = None, **kwargs: DictLike):
        """ticker

        This method downloads Historical Data if the package yfinance is
        installed. Additionally it can run a ta.Study; Builtin or Custom. It
        returns a DataFrame if there the DataFrame is not empty, otherwise it
        exits. For additional yfinance arguments, use help(ta.yf).
        Alternatively, if you have a Polygon API Key, you can use it as well;
        use help(ta.polygon_api) for more information.

        Historical Data
        >>> df = df.ta.ticker("aapl")
        If polygon API installed, include api_key argument
        >>> df = df.ta.ticker("aapl", ds="polygon", api_key="your API KEY")
        More specifically (for Yahoo Finance)
        >>> df = df.ta.ticker("aapl", period="max", interval="1d", kind=None)

        Changing the period of Historical Data
        Period is used instead of start/end
        >>> df = df.ta.ticker("aapl", period="1y")

        Changing the period and interval of Historical Data
        Retrieves the past year in weeks
        >>> df = df.ta.ticker("aapl", period="1y", interval="1wk")
        Retrieves the past month in hours
        >>> df = df.ta.ticker("aapl", period="1mo", interval="1h")

        Show everything
        >>> df = df.ta.ticker("aapl", kind="all")

        Args:
            ticker (str): Any string for a ticker you would use with yfinance.
                Default: "SPY"
            ds (str): Options: "polygon" and "yahoo". Default: "yahoo"
        Kwargs:
            kind (str): Options see above. Default: "history"
            study (str | ta.Study): Which study to apply after
                downloading chart history. Default: None

            See help(ta.yf) or help(ta.polygon_api) for additional kwargs

        Returns:
            Exits if the DataFrame is empty or None
            Otherwise it returns a DataFrame
        """
        # _frequencies = ["1s", "5s", "15s", "30s", "1m", "5m", "15m", "30m", "45m", "1h", "2h", "4h", "D", "W", "M"]
        ds = ds.lower() if isinstance(ds, str) else self.ds
        strategy = kwargs.pop("strategy", None)
        study = kwargs.pop("study", strategy)
        timed = kwargs.setdefault("timed", False)

        if isinstance(ticker, str):
            tickers = [ticker]

        if isinstance(ticker, list):
            ticker = ticker.pop()

        # Fetch Data
        if ds == "polygon":
            if timed: stime = perf_counter()
            df = polygon_api(ticker, **kwargs)
        elif ds in ["yahoo", "yf"]:
            if timed: stime = perf_counter()
            df = yf(ticker, **kwargs)
        else:
            return None

        if timed:
            df.timed = final_time(stime)
            print(f"[+] {ds} | {ticker}{df.shape}: {df.timed}")

        if df is None or df.empty:
            print(f"[X] DataFrame is empty: {df.shape}")
            return None

        self._df = df

        if study is not None:
            self.study(study, **kwargs)

        return self._df

    def to_utc(self) -> None:
        """Sets the DataFrame index to UTC format"""
        self._df = to_utc(self._df)

    # Public DataFrame Methods: Indicators and Utilities
    # Candles
    def cdl_pattern(self, name: str = "all", offset: Int = None, **kwargs: DictLike):
        open_ = self._get_column(kwargs.pop("open", "open"))
        high = self._get_column(kwargs.pop("high", "high"))
        low = self._get_column(kwargs.pop("low", "low"))
        close = self._get_column(kwargs.pop("close", "close"))
        result = cdl_pattern(open_=open_, high=high, low=low, close=close, name=name, offset=offset, **kwargs)
        return self._post_process(result, **kwargs)

    def cdl_z(self, full=None, offset: Int = None, **kwargs: DictLike):
        open_ = self._get_column(kwargs.pop("open", "open"))
        high = self._get_column(kwargs.pop("high", "high"))
        low = self._get_column(kwargs.pop("low", "low"))
        close = self._get_column(kwargs.pop("close", "close"))
        result = cdl_z(open_=open_, high=high, low=low, close=close, full=full, offset=offset, **kwargs)
        return self._post_process(result, **kwargs)

    def ha(self, offset: Int = None, **kwargs: DictLike):
        open_ = self._get_column(kwargs.pop("open", "open"))
        high = self._get_column(kwargs.pop("high", "high"))
        low = self._get_column(kwargs.pop("low", "low"))
        close = self._get_column(kwargs.pop("close", "close"))
        result = ha(open_=open_, high=high, low=low, close=close, offset=offset, **kwargs)
        return self._post_process(result, **kwargs)

    # Cycles
    def ebsw(self, close=None, length=None, bars=None, offset: Int = None, **kwargs: DictLike):
        close = self._get_column(kwargs.pop("close", "close"))
        result = ebsw(close=close, length=length, bars=bars, offset=offset, **kwargs)
        return self._post_process(result, **kwargs)

    def reflex(self, close=None, length=None, smooth=None, alpha=None, pi=None, sqrt2=None, offset: Int = None, **kwargs: DictLike):
        close = self._get_column(kwargs.pop("close", "close"))
        result = reflex(close=close, length=length, smooth=smooth, alpha=alpha, pi=pi, sqrt2=sqrt2, offset=offset, **kwargs)
        return self._post_process(result, **kwargs)

    # Momentum
    def ao(self, fast=None, slow=None, offset: Int = None, **kwargs: DictLike):
        high = self._get_column(kwargs.pop("high", "high"))
        low = self._get_column(kwargs.pop("low", "low"))
        result = ao(high=high, low=low, fast=fast, slow=slow, offset=offset, **kwargs)
        return self._post_process(result, **kwargs)

    def apo(self, fast=None, slow=None, mamode=None, offset: Int = None, **kwargs: DictLike):
        close = self._get_column(kwargs.pop("close", "close"))
        result = apo(close=close, fast=fast, slow=slow, mamode=mamode, offset=offset, **kwargs)
        return self._post_process(result, **kwargs)

    def bias(self, length=None, mamode=None, offset: Int = None, **kwargs: DictLike):
        close = self._get_column(kwargs.pop("close", "close"))
        result = bias(close=close, length=length, mamode=mamode, offset=offset, **kwargs)
        return self._post_process(result, **kwargs)

    def bop(self, percentage=False, offset: Int = None, **kwargs: DictLike):
        open_ = self._get_column(kwargs.pop("open", "open"))
        high = self._get_column(kwargs.pop("high", "high"))
        low = self._get_column(kwargs.pop("low", "low"))
        close = self._get_column(kwargs.pop("close", "close"))
        result = bop(open_=open_, high=high, low=low, close=close, percentage=percentage, offset=offset, **kwargs)
        return self._post_process(result, **kwargs)

    def brar(self, length=None, scalar=None, drift=None, offset: Int = None, **kwargs: DictLike):
        open_ = self._get_column(kwargs.pop("open", "open"))
        high = self._get_column(kwargs.pop("high", "high"))
        low = self._get_column(kwargs.pop("low", "low"))
        close = self._get_column(kwargs.pop("close", "close"))
        result = brar(open_=open_, high=high, low=low, close=close, length=length, scalar=scalar, drift=drift, offset=offset, **kwargs)
        return self._post_process(result, **kwargs)

    def cci(self, length=None, c=None, offset: Int = None, **kwargs: DictLike):
        high = self._get_column(kwargs.pop("high", "high"))
        low = self._get_column(kwargs.pop("low", "low"))
        close = self._get_column(kwargs.pop("close", "close"))
        result = cci(high=high, low=low, close=close, length=length, c=c, offset=offset, **kwargs)
        return self._post_process(result, **kwargs)

    def cfo(self, length=None, offset: Int = None, **kwargs: DictLike):
        close = self._get_column(kwargs.pop("close", "close"))
        result = cfo(close=close, length=length, offset=offset, **kwargs)
        return self._post_process(result, **kwargs)

    def cg(self, length=None, offset: Int = None, **kwargs: DictLike):
        close = self._get_column(kwargs.pop("close", "close"))
        result = cg(close=close, length=length, offset=offset, **kwargs)
        return self._post_process(result, **kwargs)

    def cmo(self, length=None, scalar=None, drift=None, offset: Int = None, **kwargs: DictLike):
        close = self._get_column(kwargs.pop("close", "close"))
        result = cmo(close=close, length=length, scalar=scalar, drift=drift, offset=offset, **kwargs)
        return self._post_process(result, **kwargs)

    def coppock(self, length=None, fast=None, slow=None, offset: Int = None, **kwargs: DictLike):
        close = self._get_column(kwargs.pop("close", "close"))
        result = coppock(close=close, length=length, fast=fast, slow=slow, offset=offset, **kwargs)
        return self._post_process(result, **kwargs)

    def cti(self, length=None, offset: Int = None, **kwargs: DictLike):
        close = self._get_column(kwargs.pop("close", "close"))
        result = cti(close=close, length=length, offset=offset, **kwargs)
        return self._post_process(result, **kwargs)

    def dm(self, drift=None, offset: Int = None, mamode=None, **kwargs: DictLike):
        high = self._get_column(kwargs.pop("high", "high"))
        low = self._get_column(kwargs.pop("low", "low"))
        result = dm(high=high, low=low, drift=drift, mamode=mamode, offset=offset, **kwargs)
        return self._post_process(result, **kwargs)

    def er(self, length=None, drift=None, offset: Int = None, **kwargs: DictLike):
        close = self._get_column(kwargs.pop("close", "close"))
        result = er(close=close, length=length, drift=drift, offset=offset, **kwargs)
        return self._post_process(result, **kwargs)

    def eri(self, length=None, offset: Int = None, **kwargs: DictLike):
        high = self._get_column(kwargs.pop("high", "high"))
        low = self._get_column(kwargs.pop("low", "low"))
        close = self._get_column(kwargs.pop("close", "close"))
        result = eri(high=high, low=low, close=close, length=length, offset=offset, **kwargs)
        return self._post_process(result, **kwargs)

    def fisher(self, length=None, signal=None, offset: Int = None, **kwargs: DictLike):
        high = self._get_column(kwargs.pop("high", "high"))
        low = self._get_column(kwargs.pop("low", "low"))
        result = fisher(high=high, low=low, length=length, signal=signal, offset=offset, **kwargs)
        return self._post_process(result, **kwargs)

    def inertia(self, length=None, rvi_length=None, scalar=None, refined=None, thirds=None, mamode=None, drift=None, offset: Int = None, **kwargs: DictLike):
        close = self._get_column(kwargs.pop("close", "close"))
        if refined is not None or thirds is not None:
            high = self._get_column(kwargs.pop("high", "high"))
            low = self._get_column(kwargs.pop("low", "low"))
            result = inertia(close=close, high=high, low=low, length=length, rvi_length=rvi_length, scalar=scalar,
                             refined=refined, thirds=thirds, mamode=mamode, drift=drift, offset=offset, **kwargs)
        else:
            result = inertia(close=close, length=length, rvi_length=rvi_length, scalar=scalar, refined=refined,
                             thirds=thirds, mamode=mamode, drift=drift, offset=offset, **kwargs)

        return self._post_process(result, **kwargs)

    def kdj(self, length=None, signal=None, offset: Int = None, **kwargs: DictLike):
        high = self._get_column(kwargs.pop("high", "high"))
        low = self._get_column(kwargs.pop("low", "low"))
        close = self._get_column(kwargs.pop("close", "close"))
        result = kdj(high=high, low=low, close=close, length=length, signal=signal, offset=offset, **kwargs)
        return self._post_process(result, **kwargs)

    def kst(self, roc1=None, roc2=None, roc3=None, roc4=None, sma1=None, sma2=None, sma3=None, sma4=None, signal=None, offset: Int = None, **kwargs: DictLike):
        close = self._get_column(kwargs.pop("close", "close"))
        result = kst(close=close, roc1=roc1, roc2=roc2, roc3=roc3, roc4=roc4, sma1=sma1, sma2=sma2, sma3=sma3,
                     sma4=sma4, signal=signal, offset=offset, **kwargs)
        return self._post_process(result, **kwargs)

    def macd(self, fast=None, slow=None, signal=None, offset: Int = None, **kwargs: DictLike):
        close = self._get_column(kwargs.pop("close", "close"))
        result = macd(close=close, fast=fast, slow=slow, signal=signal, offset=offset, **kwargs)
        return self._post_process(result, **kwargs)

    def mom(self, length=None, offset: Int = None, **kwargs: DictLike):
        close = self._get_column(kwargs.pop("close", "close"))
        result = mom(close=close, length=length, offset=offset, **kwargs)
        return self._post_process(result, **kwargs)

    def pgo(self, length=None, offset: Int = None, **kwargs: DictLike):
        high = self._get_column(kwargs.pop("high", "high"))
        low = self._get_column(kwargs.pop("low", "low"))
        close = self._get_column(kwargs.pop("close", "close"))
        result = pgo(high=high, low=low, close=close, length=length, offset=offset, **kwargs)
        return self._post_process(result, **kwargs)

    def ppo(self, fast=None, slow=None, scalar=None, mamode=None, offset: Int = None, **kwargs: DictLike):
        close = self._get_column(kwargs.pop("close", "close"))
        result = ppo(close=close, fast=fast, slow=slow, scalar=scalar, mamode=mamode, offset=offset, **kwargs)
        return self._post_process(result, **kwargs)

    def psl(self, open_=None, length=None, scalar=None, drift=None, offset: Int = None, **kwargs: DictLike):
        if open_ is not None:
            open_ = self._get_column(kwargs.pop("open", "open"))

        close = self._get_column(kwargs.pop("close", "close"))
        result = psl(close=close, open_=open_, length=length, scalar=scalar, drift=drift, offset=offset, **kwargs)
        return self._post_process(result, **kwargs)

    def pvo(self, fast=None, slow=None, signal=None, scalar=None, offset: Int = None, **kwargs: DictLike):
        volume = self._get_column(kwargs.pop("volume", "volume"))
        result = pvo(volume=volume, fast=fast, slow=slow, signal=signal, scalar=scalar, offset=offset, **kwargs)
        return self._post_process(result, **kwargs)

    def qqe(self, length=None, smooth=None, factor=None, mamode=None, offset: Int = None, **kwargs: DictLike):
        close = self._get_column(kwargs.pop("close", "close"))
        result = qqe(close=close, length=length, smooth=smooth, factor=factor, mamode=mamode, offset=offset, **kwargs)
        return self._post_process(result, **kwargs)

    def roc(self, length=None, offset: Int = None, **kwargs: DictLike):
        close = self._get_column(kwargs.pop("close", "close"))
        result = roc(close=close, length=length, offset=offset, **kwargs)
        return self._post_process(result, **kwargs)

    def rsi(self, length=None, scalar=None, drift=None, offset: Int = None, **kwargs: DictLike):
        close = self._get_column(kwargs.pop("close", "close"))
        result = rsi(close=close, length=length, scalar=scalar, drift=drift, offset=offset, **kwargs)
        return self._post_process(result, **kwargs)

    def rsx(self, length=None, drift=None, offset: Int = None, **kwargs: DictLike):
        close = self._get_column(kwargs.pop("close", "close"))
        result = rsx(close=close, length=length, drift=drift, offset=offset, **kwargs)
        return self._post_process(result, **kwargs)

    def rvgi(self, length=None, swma_length=None, offset: Int = None, **kwargs: DictLike):
        open_ = self._get_column(kwargs.pop("open", "open"))
        high = self._get_column(kwargs.pop("high", "high"))
        low = self._get_column(kwargs.pop("low", "low"))
        close = self._get_column(kwargs.pop("close", "close"))
        result = rvgi(open_=open_, high=high, low=low, close=close, length=length, swma_length=swma_length,
                      offset=offset, **kwargs)
        return self._post_process(result, **kwargs)

    def slope(self, length=None, offset: Int = None, **kwargs: DictLike):
        close = self._get_column(kwargs.pop("close", "close"))
        result = slope(close=close, length=length, offset=offset, **kwargs)
        return self._post_process(result, **kwargs)

    def smi(self, fast=None, slow=None, signal=None, scalar=None, offset: Int = None, **kwargs: DictLike):
        close = self._get_column(kwargs.pop("close", "close"))
        result = smi(close=close, fast=fast, slow=slow, signal=signal, scalar=scalar, offset=offset, **kwargs)
        return self._post_process(result, **kwargs)

    def squeeze(self, bb_length=None, bb_std=None, kc_length=None, kc_scalar=None, mom_length=None, mom_smooth=None, use_tr=None, mamode=None, offset: Int = None, **kwargs: DictLike):
        high = self._get_column(kwargs.pop("high", "high"))
        low = self._get_column(kwargs.pop("low", "low"))
        close = self._get_column(kwargs.pop("close", "close"))
        result = squeeze(high=high, low=low, close=close, bb_length=bb_length, bb_std=bb_std, kc_length=kc_length,
                         kc_scalar=kc_scalar, mom_length=mom_length, mom_smooth=mom_smooth, use_tr=use_tr,
                         mamode=mamode, offset=offset, **kwargs)
        return self._post_process(result, **kwargs)

    def squeeze_pro(self, bb_length=None, bb_std=None, kc_length=None, kc_scalar_wide=None, kc_scalar_normal=None, kc_scalar_narrow=None, mom_length=None, mom_smooth=None, use_tr=None, mamode=None, offset: Int = None, **kwargs: DictLike):
        high = self._get_column(kwargs.pop("high", "high"))
        low = self._get_column(kwargs.pop("low", "low"))
        close = self._get_column(kwargs.pop("close", "close"))
        result = squeeze_pro(high=high, low=low, close=close, bb_length=bb_length, bb_std=bb_std, kc_length=kc_length,
                             kc_scalar_wide=kc_scalar_wide, kc_scalar_normal=kc_scalar_normal,
                             kc_scalar_narrow=kc_scalar_narrow, mom_length=mom_length, mom_smooth=mom_smooth,
                             use_tr=use_tr, mamode=mamode, offset=offset, **kwargs)
        return self._post_process(result, **kwargs)

    def stc(self, tclength=None, ma1=None, ma2=None, osc=None, fast=None, slow=None, factor=None, offset: Int = None, **kwargs: DictLike):
        close = self._get_column(kwargs.pop("close", "close"))
        result = stc(close=close, tclength=tclength, ma1=ma1, ma2=ma2, osc=osc, fast=fast, slow=slow, factor=factor,
                     offset=offset, **kwargs)
        return self._post_process(result, **kwargs)

    def stoch(self, k=None, d=None, smooth_k=None, mamode=None, talib=None, offset: Int = None, **kwargs: DictLike):
        high = self._get_column(kwargs.pop("high", "high"))
        low = self._get_column(kwargs.pop("low", "low"))
        close = self._get_column(kwargs.pop("close", "close"))
        result = stoch(high=high, low=low, close=close, k=k, d=d, smooth_k=smooth_k, mamode=mamode, talib=talib, offset=offset, **kwargs)
        return self._post_process(result, **kwargs)

    def stochf(self, k=None, d=None, mamode=None, talib=None, offset: Int = None, **kwargs: DictLike):
        high = self._get_column(kwargs.pop("high", "high"))
        low = self._get_column(kwargs.pop("low", "low"))
        close = self._get_column(kwargs.pop("close", "close"))
        result = stochf(high=high, low=low, close=close, k=k, d=d, mamode=mamode, talib=talib, offset=offset, **kwargs)
        return self._post_process(result, **kwargs)

    def stochrsi(self, length=None, rsi_length=None, k=None, d=None, mamode=None, offset: Int = None, **kwargs: DictLike):
        high = self._get_column(kwargs.pop("high", "high"))
        low = self._get_column(kwargs.pop("low", "low"))
        close = self._get_column(kwargs.pop("close", "close"))
        result = stochrsi(high=high, low=low, close=close, length=length, rsi_length=rsi_length, k=k, d=d,
                          mamode=mamode, offset=offset, **kwargs)
        return self._post_process(result, **kwargs)

    def td_seq(self, asint=None, offset: Int = None, show_all=None, **kwargs: DictLike):
        close = self._get_column(kwargs.pop("close", "close"))
        result = td_seq(close=close, asint=asint, offset=offset, show_all=show_all, **kwargs)
        return self._post_process(result, **kwargs)

    def trix(self, length=None, signal=None, scalar=None, drift=None, offset: Int = None, **kwargs: DictLike):
        close = self._get_column(kwargs.pop("close", "close"))
        result = trix(close=close, length=length, signal=signal, scalar=scalar, drift=drift, offset=offset, **kwargs)
        return self._post_process(result, **kwargs)

    def tsi(self, fast=None, slow=None, drift=None, mamode=None, offset: Int = None, **kwargs: DictLike):
        close = self._get_column(kwargs.pop("close", "close"))
        result = tsi(close=close, fast=fast, slow=slow, drift=drift, mamode=mamode, offset=offset, **kwargs)
        return self._post_process(result, **kwargs)

    def uo(self, fast=None, medium=None, slow=None, fast_w=None, medium_w=None, slow_w=None, drift=None, offset: Int = None, **kwargs: DictLike):
        high = self._get_column(kwargs.pop("high", "high"))
        low = self._get_column(kwargs.pop("low", "low"))
        close = self._get_column(kwargs.pop("close", "close"))
        result = uo(high=high, low=low, close=close, fast=fast, medium=medium, slow=slow, fast_w=fast_w,
                    medium_w=medium_w, slow_w=slow_w, drift=drift, offset=offset, **kwargs)
        return self._post_process(result, **kwargs)

    def willr(self, length=None, percentage=True, offset: Int = None, **kwargs: DictLike):
        high = self._get_column(kwargs.pop("high", "high"))
        low = self._get_column(kwargs.pop("low", "low"))
        close = self._get_column(kwargs.pop("close", "close"))
        result = willr(high=high, low=low, close=close, length=length, percentage=percentage, offset=offset, **kwargs)
        return self._post_process(result, **kwargs)

    # Overlap
    def alligator(self, jaw=None, teeth=None, lips=None, offset: Int = None, **kwargs: DictLike):
        close = self._get_column(kwargs.pop("close", "close"))
        result = alligator(close=close, jaw=jaw, teeth=teeth, lips=lips, offset=offset, **kwargs)
        return self._post_process(result, **kwargs)

    def alma(self, length=None, sigma=None, distribution_offset=None, offset: Int = None, **kwargs: DictLike):
        close = self._get_column(kwargs.pop("close", "close"))
        result = alma(close=close, length=length, sigma=sigma, distribution_offset=distribution_offset, offset=offset,
                      **kwargs)
        return self._post_process(result, **kwargs)

    def dema(self, length=None, offset: Int = None, **kwargs: DictLike):
        close = self._get_column(kwargs.pop("close", "close"))
        result = dema(close=close, length=length, offset=offset, **kwargs)
        return self._post_process(result, **kwargs)

    def ema(self, length=None, offset: Int = None, **kwargs: DictLike):
        close = self._get_column(kwargs.pop("close", "close"))
        result = ema(close=close, length=length, offset=offset, **kwargs)
        return self._post_process(result, **kwargs)

    def fwma(self, length=None, offset: Int = None, **kwargs: DictLike):
        close = self._get_column(kwargs.pop("close", "close"))
        result = fwma(close=close, length=length, offset=offset, **kwargs)
        return self._post_process(result, **kwargs)

    def hilo(self, high_length=None, low_length=None, mamode=None, offset: Int = None, **kwargs: DictLike):
        high = self._get_column(kwargs.pop("high", "high"))
        low = self._get_column(kwargs.pop("low", "low"))
        close = self._get_column(kwargs.pop("close", "close"))
        result = hilo(high=high, low=low, close=close, high_length=high_length, low_length=low_length, mamode=mamode, offset=offset, **kwargs)
        return self._post_process(result, **kwargs)

    def hl2(self, offset: Int = None, **kwargs: DictLike):
        high = self._get_column(kwargs.pop("high", "high"))
        low = self._get_column(kwargs.pop("low", "low"))
        result = hl2(high=high, low=low, offset=offset, **kwargs)
        return self._post_process(result, **kwargs)

    def hlc3(self, offset: Int = None, **kwargs: DictLike):
        high = self._get_column(kwargs.pop("high", "high"))
        low = self._get_column(kwargs.pop("low", "low"))
        close = self._get_column(kwargs.pop("close", "close"))
        result = hlc3(high=high, low=low, close=close, offset=offset, **kwargs)
        return self._post_process(result, **kwargs)

    def hma(self, length=None, offset: Int = None, **kwargs: DictLike):
        close = self._get_column(kwargs.pop("close", "close"))
        result = hma(close=close, length=length, offset=offset, **kwargs)
        return self._post_process(result, **kwargs)

    def hwma(self, na=None, nb=None, nc=None, offset: Int = None, **kwargs: DictLike):
        close = self._get_column(kwargs.pop("close", "close"))
        result = hwma(close=close, na=na, nb=nb, nc=nc, offset=offset, **kwargs)
        return self._post_process(result, **kwargs)

    def jma(self, length=None, phase=None, offset: Int = None, **kwargs: DictLike):
        close = self._get_column(kwargs.pop("close", "close"))
        result = jma(close=close, length=length, phase=phase, offset=offset, **kwargs)
        return self._post_process(result, **kwargs)

    def kama(self, length=None, fast=None, slow=None, offset: Int = None, **kwargs: DictLike):
        close = self._get_column(kwargs.pop("close", "close"))
        result = kama(close=close, length=length, fast=fast, slow=slow, offset=offset, **kwargs)
        return self._post_process(result, **kwargs)

    def ichimoku(self, tenkan=None, kijun=None, senkou=None, include_chikou=True, offset: Int = None, **kwargs: DictLike):
        high = self._get_column(kwargs.pop("high", "high"))
        low = self._get_column(kwargs.pop("low", "low"))
        close = self._get_column(kwargs.pop("close", "close"))
        result, span = ichimoku(high=high, low=low, close=close, tenkan=tenkan, kijun=kijun, senkou=senkou,
                                include_chikou=include_chikou, offset=offset, **kwargs)
        self._add_prefix_suffix(result, **kwargs)
        self._add_prefix_suffix(span, **kwargs)
        self._append(result, **kwargs)
        # return self._post_process(result, **kwargs), span
        return result, span

    def linreg(self, length=None, offset: Int = None, adjust=None, **kwargs: DictLike):
        close = self._get_column(kwargs.pop("close", "close"))
        result = linreg(close=close, length=length, offset=offset, adjust=adjust, **kwargs)
        return self._post_process(result, **kwargs)

    def mama(self, fastlimit=None, slowlimit=None, prenan: Int = None, offset: Int = None, **kwargs: DictLike):
        close = self._get_column(kwargs.pop("close", "close"))
        result = mama(close=close, fastlimit=fastlimit, slowlimit=slowlimit, prenan=prenan, offset=offset, **kwargs)
        return self._post_process(result, **kwargs)

    def mcgd(self, length=None, offset: Int = None, **kwargs: DictLike):
        close = self._get_column(kwargs.pop("close", "close"))
        result = mcgd(close=close, length=length, offset=offset, **kwargs)
        return self._post_process(result, **kwargs)

    def midpoint(self, length=None, offset: Int = None, **kwargs: DictLike):
        close = self._get_column(kwargs.pop("close", "close"))
        result = midpoint(close=close, length=length, offset=offset, **kwargs)
        return self._post_process(result, **kwargs)

    def midprice(self, length=None, offset: Int = None, **kwargs: DictLike):
        high = self._get_column(kwargs.pop("high", "high"))
        low = self._get_column(kwargs.pop("low", "low"))
        result = midprice(high=high, low=low, length=length, offset=offset, **kwargs)
        return self._post_process(result, **kwargs)

    def ohlc4(self, offset: Int = None, **kwargs: DictLike):
        open_ = self._get_column(kwargs.pop("open", "open"))
        high = self._get_column(kwargs.pop("high", "high"))
        low = self._get_column(kwargs.pop("low", "low"))
        close = self._get_column(kwargs.pop("close", "close"))
        result = ohlc4(open_=open_, high=high, low=low, close=close, offset=offset, **kwargs)
        return self._post_process(result, **kwargs)

    def pwma(self, length=None, offset: Int = None, **kwargs: DictLike):
        close = self._get_column(kwargs.pop("close", "close"))
        result = pwma(close=close, length=length, offset=offset, **kwargs)
        return self._post_process(result, **kwargs)

    def rma(self, length=None, offset: Int = None, **kwargs: DictLike):
        close = self._get_column(kwargs.pop("close", "close"))
        result = rma(close=close, length=length, offset=offset, **kwargs)
        return self._post_process(result, **kwargs)

    def sinwma(self, length=None, offset: Int = None, **kwargs: DictLike):
        close = self._get_column(kwargs.pop("close", "close"))
        result = sinwma(close=close, length=length, offset=offset, **kwargs)
        return self._post_process(result, **kwargs)

    def sma(self, length=None, offset: Int = None, **kwargs: DictLike):
        close = self._get_column(kwargs.pop("close", "close"))
        result = sma(close=close, length=length, offset=offset, **kwargs)
        return self._post_process(result, **kwargs)

    def smma(self, length=None, offset: Int = None, **kwargs: DictLike):
        close = self._get_column(kwargs.pop("close", "close"))
        result = smma(close=close, length=length, offset=offset, **kwargs)
        return self._post_process(result, **kwargs)

    def ssf(self, length=None, everget=None, pi=None, sqrt2=None, offset: Int = None, **kwargs: DictLike):
        close = self._get_column(kwargs.pop("close", "close"))
        result = ssf(close=close, length=length, everget=everget, pi=pi, sqrt2=sqrt2, offset=offset, **kwargs)
        return self._post_process(result, **kwargs)

    def ssf3(self, length=None, pi=None, sqrt3=None, offset: Int = None, **kwargs: DictLike):
        close = self._get_column(kwargs.pop("close", "close"))
        result = ssf3(close=close, length=length, pi=pi, sqrt3=sqrt3, offset=offset, **kwargs)
        return self._post_process(result, **kwargs)

    def supertrend(self, length=None, multiplier=None, offset: Int = None, **kwargs: DictLike):
        high = self._get_column(kwargs.pop("high", "high"))
        low = self._get_column(kwargs.pop("low", "low"))
        close = self._get_column(kwargs.pop("close", "close"))
        result = supertrend(high=high, low=low, close=close, length=length, multiplier=multiplier, offset=offset,
                            **kwargs)
        return self._post_process(result, **kwargs)

    def swma(self, length=None, offset: Int = None, **kwargs: DictLike):
        close = self._get_column(kwargs.pop("close", "close"))
        result = swma(close=close, length=length, offset=offset, **kwargs)
        return self._post_process(result, **kwargs)

    def t3(self, length=None, a=None, offset: Int = None, **kwargs: DictLike):
        close = self._get_column(kwargs.pop("close", "close"))
        result = t3(close=close, length=length, a=a, offset=offset, **kwargs)
        return self._post_process(result, **kwargs)

    def tema(self, length=None, offset: Int = None, **kwargs: DictLike):
        close = self._get_column(kwargs.pop("close", "close"))
        result = tema(close=close, length=length, offset=offset, **kwargs)
        return self._post_process(result, **kwargs)

    def trima(self, length=None, offset: Int = None, **kwargs: DictLike):
        close = self._get_column(kwargs.pop("close", "close"))
        result = trima(close=close, length=length, offset=offset, **kwargs)
        return self._post_process(result, **kwargs)

    def vidya(self, length=None, offset: Int = None, **kwargs: DictLike):
        close = self._get_column(kwargs.pop("close", "close"))
        result = vidya(close=close, length=length, offset=offset, **kwargs)
        return self._post_process(result, **kwargs)

    def vwap(self, anchor=None, offset: Int = None, **kwargs: DictLike):
        high = self._get_column(kwargs.pop("high", "high"))
        low = self._get_column(kwargs.pop("low", "low"))
        close = self._get_column(kwargs.pop("close", "close"))
        volume = self._get_column(kwargs.pop("volume", "volume"))

        if not self.datetime_ordered():
            volume.index = self._df.index

        result = vwap(high=high, low=low, close=close, volume=volume, anchor=anchor, offset=offset, **kwargs)
        return self._post_process(result, **kwargs)

    def vwma(self, volume=None, length=None, offset: Int = None, **kwargs: DictLike):
        close = self._get_column(kwargs.pop("close", "close"))
        volume = self._get_column(kwargs.pop("volume", "volume"))
        result = vwma(close=close, volume=volume, length=length, offset=offset, **kwargs)
        return self._post_process(result, **kwargs)

    def wcp(self, offset: Int = None, **kwargs: DictLike):
        high = self._get_column(kwargs.pop("high", "high"))
        low = self._get_column(kwargs.pop("low", "low"))
        close = self._get_column(kwargs.pop("close", "close"))
        result = wcp(high=high, low=low, close=close, offset=offset, **kwargs)
        return self._post_process(result, **kwargs)

    def wma(self, length=None, offset: Int = None, **kwargs: DictLike):
        close = self._get_column(kwargs.pop("close", "close"))
        result = wma(close=close, length=length, offset=offset, **kwargs)
        return self._post_process(result, **kwargs)

    def zlma(self, length=None, mamode=None, offset: Int = None, **kwargs: DictLike):
        close = self._get_column(kwargs.pop("close", "close"))
        result = zlma(close=close, length=length, mamode=mamode, offset=offset, **kwargs)
        return self._post_process(result, **kwargs)

    # Performance
    def log_return(self, length=None, cumulative=False, percent=False, offset: Int = None, **kwargs: DictLike):
        close = self._get_column(kwargs.pop("close", "close"))
        result = log_return(close=close, length=length, cumulative=cumulative, percent=percent, offset=offset, **kwargs)
        return self._post_process(result, **kwargs)

    def percent_return(self, length=None, cumulative=False, percent=False, offset: Int = None, **kwargs: DictLike):
        close = self._get_column(kwargs.pop("close", "close"))
        result = percent_return(close=close, length=length, cumulative=cumulative, percent=percent, offset=offset,
                                **kwargs)
        return self._post_process(result, **kwargs)

    # Statistics
    def entropy(self, length=None, base=None, offset: Int = None, **kwargs: DictLike):
        close = self._get_column(kwargs.pop("close", "close"))
        result = entropy(close=close, length=length, base=base, offset=offset, **kwargs)
        return self._post_process(result, **kwargs)

    def kurtosis(self, length=None, offset: Int = None, **kwargs: DictLike):
        close = self._get_column(kwargs.pop("close", "close"))
        result = kurtosis(close=close, length=length, offset=offset, **kwargs)
        return self._post_process(result, **kwargs)

    def mad(self, length=None, offset: Int = None, **kwargs: DictLike):
        close = self._get_column(kwargs.pop("close", "close"))
        result = mad(close=close, length=length, offset=offset, **kwargs)
        return self._post_process(result, **kwargs)

    def median(self, length=None, offset: Int = None, **kwargs: DictLike):
        close = self._get_column(kwargs.pop("close", "close"))
        result = median(close=close, length=length, offset=offset, **kwargs)
        return self._post_process(result, **kwargs)

    def quantile(self, length=None, q=None, offset: Int = None, **kwargs: DictLike):
        close = self._get_column(kwargs.pop("close", "close"))
        result = quantile(close=close, length=length, q=q, offset=offset, **kwargs)
        return self._post_process(result, **kwargs)

    def skew(self, length=None, offset: Int = None, **kwargs: DictLike):
        close = self._get_column(kwargs.pop("close", "close"))
        result = skew(close=close, length=length, offset=offset, **kwargs)
        return self._post_process(result, **kwargs)

    def stdev(self, length=None, offset: Int = None, **kwargs: DictLike):
        close = self._get_column(kwargs.pop("close", "close"))
        result = stdev(close=close, length=length, offset=offset, **kwargs)
        return self._post_process(result, **kwargs)

    def tos_stdevall(self, length=None, stds=None, offset: Int = None, **kwargs: DictLike):
        close = self._get_column(kwargs.pop("close", "close"))
        result = tos_stdevall(close=close, length=length, stds=stds, offset=offset, **kwargs)
        return self._post_process(result, **kwargs)

    def variance(self, length=None, offset: Int = None, **kwargs: DictLike):
        close = self._get_column(kwargs.pop("close", "close"))
        result = variance(close=close, length=length, offset=offset, **kwargs)
        return self._post_process(result, **kwargs)

    def zscore(self, length=None, std=None, offset: Int = None, **kwargs: DictLike):
        close = self._get_column(kwargs.pop("close", "close"))
        result = zscore(close=close, length=length, std=std, offset=offset, **kwargs)
        return self._post_process(result, **kwargs)

    # Transform
    def cube(self, cubing_exponent=None, signal_offset=None, offset: Int = None, **kwargs: DictLike):
        close = self._get_column(kwargs.pop("close", "close"))
        result = cube(close=close, cubing_exponent=cubing_exponent, signal_offset=signal_offset, offset=offset, **kwargs)
        return self._post_process(result, **kwargs)

    def ifisher(self, amplifying_factor=None, signal_offset=None, offset: Int = None, **kwargs: DictLike):
        close = self._get_column(kwargs.pop("close", "close"))
        result = ifisher(close=close, amplifying_factor=amplifying_factor, signal_offset=signal_offset, offset=offset, **kwargs)
        return self._post_process(result, **kwargs)

    def remap(self, from_min=None, from_max=None, to_min=None, to_max=None, offset: Int = None, **kwargs: DictLike):
        close = self._get_column(kwargs.pop("close", "close"))
        result = remap(close=close, from_min=from_min, from_max=from_max, to_min=to_min, to_max=to_max, offset=offset, **kwargs)
        return self._post_process(result, **kwargs)

    # Trend
    def adx(self, length=None, lensig=None, mamode=None, scalar=None, drift=None, offset: Int = None, **kwargs: DictLike):
        high = self._get_column(kwargs.pop("high", "high"))
        low = self._get_column(kwargs.pop("low", "low"))
        close = self._get_column(kwargs.pop("close", "close"))
        result = adx(high=high, low=low, close=close, length=length, lensig=lensig, mamode=mamode, scalar=scalar,
                     drift=drift, offset=offset, **kwargs)
        return self._post_process(result, **kwargs)

    def amat(self, fast=None, slow=None, mamode=None, lookback=None, offset: Int = None, **kwargs: DictLike):
        close = self._get_column(kwargs.pop("close", "close"))
        result = amat(close=close, fast=fast, slow=slow, mamode=mamode, lookback=lookback, offset=offset, **kwargs)
        return self._post_process(result, **kwargs)

    def aroon(self, length=None, scalar=None, offset: Int = None, **kwargs: DictLike):
        high = self._get_column(kwargs.pop("high", "high"))
        low = self._get_column(kwargs.pop("low", "low"))
        result = aroon(high=high, low=low, length=length, scalar=scalar, offset=offset, **kwargs)
        return self._post_process(result, **kwargs)

    def chop(self, length=None, atr_length=None, ln=None, scalar=None, drift=None, offset: Int = None, **kwargs: DictLike):
        high = self._get_column(kwargs.pop("high", "high"))
        low = self._get_column(kwargs.pop("low", "low"))
        close = self._get_column(kwargs.pop("close", "close"))
        result = chop(high=high, low=low, close=close, length=length, atr_length=atr_length, ln=ln, scalar=scalar,
                      drift=drift, offset=offset, **kwargs)
        return self._post_process(result, **kwargs)

    def cksp(self, p=None, x=None, q=None, mamode=None, offset: Int = None, **kwargs: DictLike):
        high = self._get_column(kwargs.pop("high", "high"))
        low = self._get_column(kwargs.pop("low", "low"))
        close = self._get_column(kwargs.pop("close", "close"))
        result = cksp(high=high, low=low, close=close, p=p, x=x, q=q, mamode=mamode, offset=offset, **kwargs)
        return self._post_process(result, **kwargs)

    def decay(self, length=None, mode=None, offset: Int = None, **kwargs: DictLike):
        close = self._get_column(kwargs.pop("close", "close"))
        result = decay(close=close, length=length, mode=mode, offset=offset, **kwargs)
        return self._post_process(result, **kwargs)

    def decreasing(self, length=None, strict=None, asint=None, offset: Int = None, **kwargs: DictLike):
        close = self._get_column(kwargs.pop("close", "close"))
        result = decreasing(close=close, length=length, strict=strict, asint=asint, offset=offset, **kwargs)
        return self._post_process(result, **kwargs)

    def dpo(self, length=None, centered=True, offset: Int = None, **kwargs: DictLike):
        close = self._get_column(kwargs.pop("close", "close"))
        result = dpo(close=close, length=length, centered=centered, offset=offset, **kwargs)
        return self._post_process(result, **kwargs)

    def increasing(self, length=None, strict=None, asint=None, offset: Int = None, **kwargs: DictLike):
        close = self._get_column(kwargs.pop("close", "close"))
        result = increasing(close=close, length=length, strict=strict, asint=asint, offset=offset, **kwargs)
        return self._post_process(result, **kwargs)

    def long_run(self, fast=None, slow=None, length=None, offset: Int = None, **kwargs: DictLike):
        if fast is None and slow is None:
            return self._df
        else:
            result = long_run(fast=fast, slow=slow, length=length, offset=offset, **kwargs)
            return self._post_process(result, **kwargs)

    def psar(self, af0=None, af=None, max_af=None, offset: Int = None, **kwargs: DictLike):
        high = self._get_column(kwargs.pop("high", "high"))
        low = self._get_column(kwargs.pop("low", "low"))
        close = self._get_column(kwargs.pop("close", None))
        result = psar(high=high, low=low, close=close, af0=af0, af=af, max_af=max_af, offset=offset, **kwargs)
        return self._post_process(result, **kwargs)

    def qstick(self, length=None, offset: Int = None, **kwargs: DictLike):
        open_ = self._get_column(kwargs.pop("open", "open"))
        close = self._get_column(kwargs.pop("close", "close"))
        result = qstick(open_=open_, close=close, length=length, offset=offset, **kwargs)
        return self._post_process(result, **kwargs)

    def short_run(self, fast=None, slow=None, length=None, offset: Int = None, **kwargs: DictLike):
        if fast is None and slow is None:
            return self._df
        else:
            result = short_run(fast=fast, slow=slow, length=length, offset=offset, **kwargs)
            return self._post_process(result, **kwargs)

    def supertrend(self, period=None, multiplier=None, mamode=None, drift=None, offset: Int = None, **kwargs: DictLike):
        high = self._get_column(kwargs.pop("high", "high"))
        low = self._get_column(kwargs.pop("low", "low"))
        close = self._get_column(kwargs.pop("close", "close"))
        result = supertrend(high=high, low=low, close=close, period=period, multiplier=multiplier, mamode=mamode,
                            drift=drift, offset=offset, **kwargs)
        return self._post_process(result, **kwargs)

    def trendflex(self, close=None, length=None, smooth=None, alpha=None, pi=None, sqrt2=None, offset: Int = None, **kwargs: DictLike):
        close = self._get_column(kwargs.pop("close", "close"))
        result = trendflex(close=close, length=length, smooth=smooth, alpha=alpha, pi=pi, sqrt2=sqrt2, offset=offset, **kwargs)
        return self._post_process(result, **kwargs)

    def tsignals(self, trend=None, asbool=None, trend_reset=None, trend_offset=None, offset: Int = None, **kwargs: DictLike):
        if trend is None:
            return self._df
        else:
            result = tsignals(trend, asbool=asbool, trend_offset=trend_offset, trend_reset=trend_reset, offset=offset, **kwargs)
            return self._post_process(result, **kwargs)

    def ttm_trend(self, length=None, offset: Int = None, **kwargs: DictLike):
        high = self._get_column(kwargs.pop("high", "high"))
        low = self._get_column(kwargs.pop("low", "low"))
        close = self._get_column(kwargs.pop("close", "close"))
        result = ttm_trend(high=high, low=low, close=close, length=length, offset=offset, **kwargs)
        return self._post_process(result, **kwargs)

    def vhf(self, length=None, drift=None, offset: Int = None, **kwargs: DictLike):
        close = self._get_column(kwargs.pop("close", "close"))
        result = vhf(close=close, length=length, drift=drift, offset=offset, **kwargs)
        return self._post_process(result, **kwargs)

    def vortex(self, drift=None, offset: Int = None, **kwargs: DictLike):
        high = self._get_column(kwargs.pop("high", "high"))
        low = self._get_column(kwargs.pop("low", "low"))
        close = self._get_column(kwargs.pop("close", "close"))
        result = vortex(high=high, low=low, close=close, drift=drift, offset=offset, **kwargs)
        return self._post_process(result, **kwargs)

    def xsignals(self, signal=None, xa=None, xb=None, above=None, long=None, asbool=None, trend_reset=None, trend_offset=None, offset: Int = None, **kwargs: DictLike):
        if signal is None:
            return self._df
        else:
            result = xsignals(signal=signal, xa=xa, xb=xb, above=above, long=long, asbool=asbool,
                              trend_offset=trend_offset, trend_reset=trend_reset, offset=offset, **kwargs)
            return self._post_process(result, **kwargs)

    # Volatility
    def aberration(self, length=None, atr_length=None, offset: Int = None, **kwargs: DictLike):
        high = self._get_column(kwargs.pop("high", "high"))
        low = self._get_column(kwargs.pop("low", "low"))
        close = self._get_column(kwargs.pop("close", "close"))
        result = aberration(high=high, low=low, close=close, length=length, atr_length=atr_length, offset=offset,
                            **kwargs)
        return self._post_process(result, **kwargs)

    def accbands(self, length=None, c=None, mamode=None, offset: Int = None, **kwargs: DictLike):
        high = self._get_column(kwargs.pop("high", "high"))
        low = self._get_column(kwargs.pop("low", "low"))
        close = self._get_column(kwargs.pop("close", "close"))
        result = accbands(high=high, low=low, close=close, length=length, c=c, mamode=mamode, offset=offset, **kwargs)
        return self._post_process(result, **kwargs)

    def atr(self, length=None, mamode=None, offset: Int = None, **kwargs: DictLike):
        high = self._get_column(kwargs.pop("high", "high"))
        low = self._get_column(kwargs.pop("low", "low"))
        close = self._get_column(kwargs.pop("close", "close"))
        result = atr(high=high, low=low, close=close, length=length, mamode=mamode, offset=offset, **kwargs)
        return self._post_process(result, **kwargs)

    def atrts(self, length=None, ma_length=None, multiplier=None, mamode=None, talib=None, drift=None, offset: Int = None, **kwargs: DictLike):
        high = self._get_column(kwargs.pop("high", "high"))
        low = self._get_column(kwargs.pop("low", "low"))
        close = self._get_column(kwargs.pop("close", "close"))
        result = atrts(high=high, low=low, close=close, length=length, ma_length=ma_length, multiplier=multiplier, mamode=mamode, talib=talib, drift=drift, offset=offset, **kwargs)
        return self._post_process(result, **kwargs)

    def bbands(self, length=None, std=None, mamode=None, offset: Int = None, **kwargs: DictLike):
        close  = self._get_column(kwargs.pop("close", "close"))
        result = bbands(close=close, length=length, std=std, mamode=mamode, offset=offset, **kwargs)
        return self._post_process(result, **kwargs)

    def donchian(self, lower_length=None, upper_length=None, offset: Int = None, **kwargs: DictLike):
        high = self._get_column(kwargs.pop("high", "high"))
        low = self._get_column(kwargs.pop("low", "low"))
        result = donchian(high=high, low=low, lower_length=lower_length, upper_length=upper_length, offset=offset,
                          **kwargs)
        return self._post_process(result, **kwargs)

    def hwc(self, na=None, nb=None, nc=None, nd=None, scalar=None, offset: Int = None, **kwargs: DictLike):
        close = self._get_column(kwargs.pop("close", "close"))
        result = hwc(close=close, na=na, nb=nb, nc=nc, nd=nd, scalar=scalar, offset=offset, **kwargs)
        return self._post_process(result, **kwargs)

    def kc(self, length=None, scalar=None, mamode=None, offset: Int = None, **kwargs: DictLike):
        high = self._get_column(kwargs.pop("high", "high"))
        low = self._get_column(kwargs.pop("low", "low"))
        close = self._get_column(kwargs.pop("close", "close"))
        result = kc(high=high, low=low, close=close, length=length, scalar=scalar, mamode=mamode, offset=offset,
                    **kwargs)
        return self._post_process(result, **kwargs)

    def massi(self, fast=None, slow=None, offset: Int = None, **kwargs: DictLike):
        high = self._get_column(kwargs.pop("high", "high"))
        low = self._get_column(kwargs.pop("low", "low"))
        result = massi(high=high, low=low, fast=fast, slow=slow, offset=offset, **kwargs)
        return self._post_process(result, **kwargs)

    def natr(self, length=None, mamode=None, scalar=None, offset: Int = None, **kwargs: DictLike):
        high = self._get_column(kwargs.pop("high", "high"))
        low = self._get_column(kwargs.pop("low", "low"))
        close = self._get_column(kwargs.pop("close", "close"))
        result = natr(high=high, low=low, close=close, length=length, mamode=mamode, scalar=scalar, offset=offset,
                      **kwargs)
        return self._post_process(result, **kwargs)

    def pdist(self, drift=None, offset: Int = None, **kwargs: DictLike):
        open_ = self._get_column(kwargs.pop("open", "open"))
        high = self._get_column(kwargs.pop("high", "high"))
        low = self._get_column(kwargs.pop("low", "low"))
        close = self._get_column(kwargs.pop("close", "close"))
        result = pdist(open_=open_, high=high, low=low, close=close, drift=drift, offset=offset, **kwargs)
        return self._post_process(result, **kwargs)

    def rvi(self, length=None, scalar=None, refined=None, thirds=None, mamode=None, drift=None, offset: Int = None, **kwargs: DictLike):
        high = self._get_column(kwargs.pop("high", "high"))
        low = self._get_column(kwargs.pop("low", "low"))
        close = self._get_column(kwargs.pop("close", "close"))
        result = rvi(high=high, low=low, close=close, length=length, scalar=scalar, refined=refined, thirds=thirds,
                     mamode=mamode, drift=drift, offset=offset, **kwargs)
        return self._post_process(result, **kwargs)

    def thermo(self, long=None, short= None, length=None, mamode=None, drift=None, offset: Int = None, **kwargs: DictLike):
        high = self._get_column(kwargs.pop("high", "high"))
        low = self._get_column(kwargs.pop("low", "low"))
        result = thermo(high=high, low=low, long=long, short=short, length=length, mamode=mamode, drift=drift,
                        offset=offset, **kwargs)
        return self._post_process(result, **kwargs)

    def true_range(self, drift=None, offset: Int = None, **kwargs: DictLike):
        high = self._get_column(kwargs.pop("high", "high"))
        low = self._get_column(kwargs.pop("low", "low"))
        close = self._get_column(kwargs.pop("close", "close"))
        result = true_range(high=high, low=low, close=close, drift=drift, offset=offset, **kwargs)
        return self._post_process(result, **kwargs)

    def ui(self, length=None, scalar=None, offset: Int = None, **kwargs: DictLike):
        close = self._get_column(kwargs.pop("close", "close"))
        result = ui(close=close, length=length, scalar=scalar, offset=offset, **kwargs)
        return self._post_process(result, **kwargs)

    # Volume
    def ad(self, open_=None, signed=True, offset: Int = None, **kwargs: DictLike):
        if open_ is not None:
            open_ = self._get_column(kwargs.pop("open", "open"))
        high = self._get_column(kwargs.pop("high", "high"))
        low = self._get_column(kwargs.pop("low", "low"))
        close = self._get_column(kwargs.pop("close", "close"))
        volume = self._get_column(kwargs.pop("volume", "volume"))
        result = ad(high=high, low=low, close=close, volume=volume, open_=open_, signed=signed, offset=offset, **kwargs)
        return self._post_process(result, **kwargs)

    def adosc(self, open_=None, fast=None, slow=None, signed=True, offset: Int = None, **kwargs: DictLike):
        if open_ is not None:
            open_ = self._get_column(kwargs.pop("open", "open"))
        high = self._get_column(kwargs.pop("high", "high"))
        low = self._get_column(kwargs.pop("low", "low"))
        close = self._get_column(kwargs.pop("close", "close"))
        volume = self._get_column(kwargs.pop("volume", "volume"))
        result = adosc(high=high, low=low, close=close, volume=volume, open_=open_, fast=fast, slow=slow,
                       signed=signed, offset=offset, **kwargs)
        return self._post_process(result, **kwargs)

    def aobv(self, fast=None, slow=None, mamode=None, max_lookback=None, min_lookback=None, offset: Int = None, **kwargs: DictLike):
        close = self._get_column(kwargs.pop("close", "close"))
        volume = self._get_column(kwargs.pop("volume", "volume"))
        result = aobv(close=close, volume=volume, fast=fast, slow=slow, mamode=mamode, max_lookback=max_lookback,
                      min_lookback=min_lookback, offset=offset, **kwargs)
        return self._post_process(result, **kwargs)

    def cmf(self, open_=None, length=None, offset: Int = None, **kwargs: DictLike):
        if open_ is not None:
            open_ = self._get_column(kwargs.pop("open", "open"))
        high = self._get_column(kwargs.pop("high", "high"))
        low = self._get_column(kwargs.pop("low", "low"))
        close = self._get_column(kwargs.pop("close", "close"))
        volume = self._get_column(kwargs.pop("volume", "volume"))
        result = cmf(high=high, low=low, close=close, volume=volume, open_=open_, length=length, offset=offset,
                     **kwargs)
        return self._post_process(result, **kwargs)

    def efi(self, length=None, mamode=None, offset: Int = None, drift=None, **kwargs: DictLike):
        close = self._get_column(kwargs.pop("close", "close"))
        volume = self._get_column(kwargs.pop("volume", "volume"))
        result = efi(close=close, volume=volume, length=length, offset=offset, mamode=mamode, drift=drift, **kwargs)
        return self._post_process(result, **kwargs)

    def eom(self, length=None, divisor=None, offset: Int = None, drift=None, **kwargs: DictLike):
        high = self._get_column(kwargs.pop("high", "high"))
        low = self._get_column(kwargs.pop("low", "low"))
        close = self._get_column(kwargs.pop("close", "close"))
        volume = self._get_column(kwargs.pop("volume", "volume"))
        result = eom(high=high, low=low, close=close, volume=volume, length=length, divisor=divisor, offset=offset,
                     drift=drift, **kwargs)
        return self._post_process(result, **kwargs)

    def kvo(self, fast=None, slow=None, length_sig=None, mamode=None, offset: Int = None, drift=None, **kwargs: DictLike):
        high = self._get_column(kwargs.pop("high", "high"))
        low = self._get_column(kwargs.pop("low", "low"))
        close = self._get_column(kwargs.pop("close", "close"))
        volume = self._get_column(kwargs.pop("volume", "volume"))
        result = kvo(high=high, low=low, close=close, volume=volume, fast=fast, slow=slow, length_sig=length_sig,
                     mamode=mamode, offset=offset, drift=drift, **kwargs)
        return self._post_process(result, **kwargs)

    def mfi(self, length=None, drift=None, offset: Int = None, **kwargs: DictLike):
        high = self._get_column(kwargs.pop("high", "high"))
        low = self._get_column(kwargs.pop("low", "low"))
        close = self._get_column(kwargs.pop("close", "close"))
        volume = self._get_column(kwargs.pop("volume", "volume"))
        result = mfi(high=high, low=low, close=close, volume=volume, length=length, drift=drift, offset=offset,
                     **kwargs)
        return self._post_process(result, **kwargs)

    def nvi(self, length=None, initial=None, signed=True, offset: Int = None, **kwargs: DictLike):
        close = self._get_column(kwargs.pop("close", "close"))
        volume = self._get_column(kwargs.pop("volume", "volume"))
        result = nvi(close=close, volume=volume, length=length, initial=initial, signed=signed, offset=offset, **kwargs)
        return self._post_process(result, **kwargs)

    def obv(self, offset: Int = None, **kwargs: DictLike):
        close = self._get_column(kwargs.pop("close", "close"))
        volume = self._get_column(kwargs.pop("volume", "volume"))
        result = obv(close=close, volume=volume, offset=offset, **kwargs)
        return self._post_process(result, **kwargs)

    def pvi(self, length=None, initial=None, signed=True, offset: Int = None, **kwargs: DictLike):
        close = self._get_column(kwargs.pop("close", "close"))
        volume = self._get_column(kwargs.pop("volume", "volume"))
        result = pvi(close=close, volume=volume, length=length, initial=initial, signed=signed, offset=offset, **kwargs)
        return self._post_process(result, **kwargs)

    def pvol(self, volume=None, offset: Int = None, **kwargs: DictLike):
        close = self._get_column(kwargs.pop("close", "close"))
        volume = self._get_column(kwargs.pop("volume", "volume"))
        result = pvol(close=close, volume=volume, offset=offset, **kwargs)
        return self._post_process(result, **kwargs)

    def pvr(self, **kwargs: DictLike):
        close = self._get_column(kwargs.pop("close", "close"))
        volume = self._get_column(kwargs.pop("volume", "volume"))
        result = pvr(close=close, volume=volume)
        return self._post_process(result, **kwargs)

    def pvt(self, offset: Int = None, **kwargs: DictLike):
        close = self._get_column(kwargs.pop("close", "close"))
        volume = self._get_column(kwargs.pop("volume", "volume"))
        result = pvt(close=close, volume=volume, offset=offset, **kwargs)
        return self._post_process(result, **kwargs)

    def wb_tsv(self, length=None, signal=None, offset: Int = None, **kwargs: DictLike):
        close = self._get_column(kwargs.pop("close", "close"))
        volume = self._get_column(kwargs.pop("volume", "volume"))
        result = wb_tsv(close=close, volume=volume, signal=signal, offset=offset, **kwargs)
        return self._post_process(result, **kwargs)<|MERGE_RESOLUTION|>--- conflicted
+++ resolved
@@ -364,15 +364,6 @@
             # Add prefix/suffix and append to the dataframe
             self._add_prefix_suffix(result=result, **kwargs)
 
-<<<<<<< HEAD
-            if "append" in kwargs and kwargs["append"]:
-                # Default: Appends result to DataFrame
-                self._append(result=result, **kwargs)
-            if "append" in kwargs and kwargs["append"] is None:
-                # Issue 388 - No appending, just print to stdout
-                # No DatetimeIndex could break execution.
-                print(result)
-=======
             if "append" in kwargs and isinstance(kwargs["append"], bool):
                 if not kwargs["append"]:
                     # Issue 388 - No appending, just print to stdout
@@ -381,7 +372,6 @@
                 else:
                     # Default: Appends result to DataFrame
                     self._append(result=result, **kwargs)
->>>>>>> 42a84eb3
         return result
 
     def _study_mode(self, *args: Args) -> Tuple:
