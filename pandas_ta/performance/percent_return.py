# -*- coding: utf-8 -*-
from numpy import nan, roll
from pandas import Series
from pandas_ta.utils import get_offset, verify_series


def percent_return(
    close: Series, length: int = None, cumulative: bool = None,
    offset: int = None, **kwargs
) -> Series:
    """Percent Return

    Calculates the percent return of a Series.
    See also: help(df.ta.percent_return) for additional **kwargs a valid 'df'.

    Sources:
        https://stackoverflow.com/questions/31287552/logarithmic-returns-in-pandas-dataframe

    Args:
        close (pd.Series): Series of 'close's
        length (int): It's period. Default: 20
        cumulative (bool): If True, returns the cumulative returns. Default: False
        offset (int): How many periods to offset the result. Default: 0

    Kwargs:
        fillna (value, optional): pd.DataFrame.fillna(value)
        fill_method (value, optional): Type of fill method

    Returns:
        pd.Series: New feature generated.
    """
    # Validate
    length = int(length) if length and length > 0 else 1
    cumulative = bool(
        cumulative) if cumulative is not None and cumulative else False
    close = verify_series(close, length)
    offset = get_offset(offset)

    if close is None:
        return

    # Calculate
    np_close = close.values
<<<<<<< HEAD
    if cumulative:
=======
    if True:  # cumulative:
>>>>>>> 140ad834
        pr = (np_close / np_close[0]) - 1
    else:
        pr = (np_close / roll(np_close, length)) - 1
        pr[:length] = nan
    pct_return = Series(pr, index=close.index)

    # Offset
    if offset != 0:
        pct_return = pct_return.shift(offset)

    # Fill
    if "fillna" in kwargs:
        pct_return.fillna(kwargs["fillna"], inplace=True)
    if "fill_method" in kwargs:
        pct_return.fillna(method=kwargs["fill_method"], inplace=True)

    # Name and Category
    pct_return.name = f"{'CUM' if cumulative else ''}PCTRET_{length}"
    pct_return.category = "performance"

    return pct_return<|MERGE_RESOLUTION|>--- conflicted
+++ resolved
@@ -41,11 +41,7 @@
 
     # Calculate
     np_close = close.values
-<<<<<<< HEAD
     if cumulative:
-=======
-    if True:  # cumulative:
->>>>>>> 140ad834
         pr = (np_close / np_close[0]) - 1
     else:
         pr = (np_close / roll(np_close, length)) - 1
