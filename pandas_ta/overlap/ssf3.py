--- conflicted
+++ resolved
@@ -78,13 +78,8 @@
     offset = v_offset(offset)
 
     # Calculate
-<<<<<<< HEAD
-    np_close = close.values
-    ssf = nb_ssf3(np_close, length, pi, sqrt3)
-=======
     np_close = close.to_numpy()
     ssf = np_ssf3(np_close, length, pi, sqrt3)
->>>>>>> 930fa152
     ssf = Series(ssf, index=close.index)
 
     # Offset
