# -*- coding: utf-8 -*-
from numpy import exp
from pandas import DataFrame, Series
from pandas_ta._typing import DictLike, Int
from pandas_ta.utils import v_offset, v_pos_default, v_series, v_str


def decay(
    close: Series, length: Int = None, mode: str = None,
    offset: Int = None, **kwargs: DictLike
) -> Series:
    """Decay

    Creates a decay moving forward from prior signals like crosses.
    The default is "linear".
    Exponential is optional as "exponential" or "exp".

    Sources:
        https://tulipindicators.org/decay

    Args:
        close (pd.Series): Series of 'close's
        length (int): It's period. Default: 1
        mode (str): If 'exp' then "exponential" decay. Default: 'linear'
        offset (int): How many periods to offset the result. Default: 0

    Kwargs:
        fillna (value, optional): pd.DataFrame.fillna(value)
        fill_method (value, optional): Type of fill method

    Returns:
        pd.Series: New feature generated.
    """
    # Validate
    length = v_pos_default(length, 1)
    close = v_series(close, length)

    if close is None:
        return

    mode = v_str(mode, "linear")
    offset = v_offset(offset)

    # Calculate
    _mode = "L"
    ld = Series([0] * len(close))
    if mode in ["exp", "exponential"]:
        _mode = "EXP"
        for i in range(1, (len(ld))):
            ld[i] = max(close[i], ld[i - 1] - exp(-length), 0)
    else:  # "linear"
<<<<<<< HEAD
        diff = close.shift(1) - (1 / length)

    diff[0] = close[0]
    tdf = DataFrame({"close": close, "diff": diff, "0": 0})
    ld = tdf.max(axis=1)
=======
        for i in range(1, len(ld)):
            ld[i] = max(close[i], ld[i - 1] - (1/length), 0)
    ld[0] = close[0]
>>>>>>> a4a4a554

    # Offset
    if offset != 0:
        ld = ld.shift(offset)

    # Fill
    if "fillna" in kwargs:
        ld.fillna(kwargs["fillna"], inplace=True)
    if "fill_method" in kwargs:
        ld.fillna(method=kwargs["fill_method"], inplace=True)

    # Name and Category
    ld.name = f"{_mode}DECAY_{length}"
    ld.category = "trend"

    return ld<|MERGE_RESOLUTION|>--- conflicted
+++ resolved
@@ -49,17 +49,9 @@
         for i in range(1, (len(ld))):
             ld[i] = max(close[i], ld[i - 1] - exp(-length), 0)
     else:  # "linear"
-<<<<<<< HEAD
-        diff = close.shift(1) - (1 / length)
-
-    diff[0] = close[0]
-    tdf = DataFrame({"close": close, "diff": diff, "0": 0})
-    ld = tdf.max(axis=1)
-=======
         for i in range(1, len(ld)):
             ld[i] = max(close[i], ld[i - 1] - (1/length), 0)
     ld[0] = close[0]
->>>>>>> a4a4a554
 
     # Offset
     if offset != 0:
