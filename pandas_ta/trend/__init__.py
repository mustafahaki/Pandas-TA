--- conflicted
+++ resolved
@@ -19,7 +19,6 @@
 from .vhf import vhf
 from .vortex import vortex
 from .xsignals import xsignals
-<<<<<<< HEAD
 
 __all__ = [
     "adx",
@@ -34,6 +33,7 @@
     "long_run",
     "psar",
     "qstick",
+    "rwi",
     "short_run",
     "trendflex",
     "tsignals",
@@ -41,7 +41,4 @@
     "vhf",
     "vortex",
     "xsignals",
-]
-=======
-from .rwi import rwi
->>>>>>> f565961f
+]