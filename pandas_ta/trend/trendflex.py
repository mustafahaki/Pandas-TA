--- conflicted
+++ resolved
@@ -92,13 +92,8 @@
     offset = v_offset(offset)
 
     # Calculate
-<<<<<<< HEAD
-    np_close = close.values
-    result = nb_trendflex(np_close, length, smooth, alpha, pi, sqrt2)
-=======
     np_close = close.to_numpy()
     result = np_trendflex(np_close, length, smooth, alpha, pi, sqrt2)
->>>>>>> 930fa152
     result[:length] = nan
     result = Series(result, index=close.index)
 
