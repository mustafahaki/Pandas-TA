--- conflicted
+++ resolved
@@ -11,98 +11,99 @@
 )
 
 
-<<<<<<< HEAD
-=======
-@njit
-def np_rolling_hl(highs, lows, window_size):
-
-    num_extremum = 0
-    candles_len = len(highs)
-    rollings_idx = zeros(candles_len)
-    rollings_types = zeros(candles_len)
-    rollings_values = zeros(candles_len)
-
-    left_side, right_side = int(floor(window_size / 2)), int(floor(window_size / 2)) + 1
-    for i in range(left_side, candles_len - right_side):  # sample_array = [*[left-window], *[center], *[right-window]]
-        lows_center = lows[i]
-        highs_center = highs[i]
-        lows_window = lows[i - left_side: i + right_side]
-        highs_window = highs[i - left_side: i + right_side]
-
-        if (lows_center <= lows_window).all():
-            rollings_idx[num_extremum] = i
-            rollings_types[num_extremum] = -1  # This -1 means it's a low swing
-            rollings_values[num_extremum] = lows_center
-            num_extremum += 1
-        if (highs_center >= highs_window).all():
-            rollings_idx[num_extremum] = i
-            rollings_types[num_extremum] = 1  # This 1 means it's a high swing
-            rollings_values[num_extremum] = highs_center
-            num_extremum += 1
-    return rollings_idx[:num_extremum], rollings_types[:num_extremum], rollings_values[:num_extremum]
-
-
-@njit
-def np_find_zigzags(rolling_idx, rolling_types, rolling_values, deviation):
-    rolling_len, num_zigzag = len(rolling_idx), 0
-
-    zigzag_idx = zeros_like(rolling_idx)
-    zigzag_types = zeros_like(rolling_types)
-    zigzag_values = zeros_like(rolling_values)
+@njit(cache=True)
+def nb_rolling_hl(np_high, np_low, window):
+    extremums = 0
+    m = np_high.size
+    idx, value = zeros(m), zeros(m)
+    kind = zeros(m)   # High Swing = 1, Low Swing = -1
+
+    left = int(floor(window / 2))
+    right = left + 1
+
+    # sample_array = [*[left-window], *[center], *[right-window]]
+    for i in range(left, m - right):
+        low_center = np_low[i]
+        high_center = np_high[i]
+        low_window = np_low[i - left: i + right]
+        high_window = np_high[i - left: i + right]
+
+        if (low_center <= low_window).all():
+            idx[extremums] = i
+            kind[extremums] = -1
+            value[extremums] = low_center
+            extremums += 1
+
+        if (high_center >= high_window).all():
+            idx[extremums] = i
+            kind[extremums] = 1
+            value[extremums] = high_center
+            extremums += 1
+
+    return idx[:extremums], kind[:extremums], value[:extremums]
+
+
+@njit(cache=True)
+def nb_find_zigzags(idx, kind, value, deviation):
+    rolling_len, zigzags = idx.size, 0
+
+    idx = zeros_like(idx)
+    zigzag_types = zeros_like(kind)
+    zigzag_values = zeros_like(value)
     zigzag_dev = zeros(rolling_len)
 
-    zigzag_idx[num_zigzag] = rolling_idx[-1]
-    zigzag_types[num_zigzag] = rolling_types[-1]
-    zigzag_values[num_zigzag] = rolling_values[-1]
-    zigzag_dev[num_zigzag] = 0
+    idx[zigzags] = idx[-1]
+    zigzag_types[zigzags] = kind[-1]
+    zigzag_values[zigzags] = value[-1]
+    zigzag_dev[zigzags] = 0
 
     for i in range(rolling_len - 2, -1, -1):
         # last point in zigzag is bottom
-        if zigzag_types[num_zigzag] == -1:
-            if rolling_types[i] == -1:
-                if zigzag_values[num_zigzag] > rolling_values[i] and num_zigzag > 1:
-                    current_deviation = (zigzag_values[num_zigzag - 1] - rolling_values[i]) / rolling_values[i]
-                    zigzag_idx[num_zigzag] = rolling_idx[i]
-                    zigzag_types[num_zigzag] = rolling_types[i]
-                    zigzag_values[num_zigzag] = rolling_values[i]
-                    zigzag_dev[num_zigzag - 1] = 100 * current_deviation
+        if zigzag_types[zigzags] == -1:
+            if kind[i] == -1:
+                if zigzag_values[zigzags] > value[i] and zigzags > 1:
+                    current_deviation = (zigzag_values[zigzags - 1] - value[i]) / value[i]
+                    idx[zigzags] = idx[i]
+                    zigzag_types[zigzags] = kind[i]
+                    zigzag_values[zigzags] = value[i]
+                    zigzag_dev[zigzags - 1] = 100 * current_deviation
             else:
-                current_deviation = (rolling_values[i] - zigzag_values[num_zigzag]) / rolling_values[i]
+                current_deviation = (value[i] - zigzag_values[zigzags]) / value[i]
                 if current_deviation > deviation / 100:
-                    if zigzag_idx[num_zigzag] == rolling_idx[i]:
+                    if idx[zigzags] == idx[i]:
                         continue
-                    num_zigzag += 1
-                    zigzag_idx[num_zigzag] = rolling_idx[i]
-                    zigzag_types[num_zigzag] = rolling_types[i]
-                    zigzag_values[num_zigzag] = rolling_values[i]
-                    zigzag_dev[num_zigzag - 1] = 100 * current_deviation
+                    zigzags += 1
+                    idx[zigzags] = idx[i]
+                    zigzag_types[zigzags] = kind[i]
+                    zigzag_values[zigzags] = value[i]
+                    zigzag_dev[zigzags - 1] = 100 * current_deviation
 
         # last point in zigzag is peak
         else:
-            if rolling_types[i] == 1:
-                if zigzag_values[num_zigzag] < rolling_values[i] and num_zigzag > 1:
-                    current_deviation = (rolling_values[i] - zigzag_values[num_zigzag - 1]) / rolling_values[i]
-                    zigzag_idx[num_zigzag] = rolling_idx[i]
-                    zigzag_types[num_zigzag] = rolling_types[i]
-                    zigzag_values[num_zigzag] = rolling_values[i]
-                    zigzag_dev[num_zigzag - 1] = 100 * current_deviation
+            if kind[i] == 1:
+                if zigzag_values[zigzags] < value[i] and zigzags > 1:
+                    current_deviation = (value[i] - zigzag_values[zigzags - 1]) / value[i]
+                    idx[zigzags] = idx[i]
+                    zigzag_types[zigzags] = kind[i]
+                    zigzag_values[zigzags] = value[i]
+                    zigzag_dev[zigzags - 1] = 100 * current_deviation
             else:
-                current_deviation = (zigzag_values[num_zigzag] - rolling_values[i]) / rolling_values[i]
+                current_deviation = (zigzag_values[zigzags] - value[i]) / value[i]
                 if current_deviation > deviation / 100:
-                    if zigzag_idx[num_zigzag] == rolling_idx[i]:
+                    if idx[zigzags] == idx[i]:
                         continue
-                    num_zigzag += 1
-                    zigzag_idx[num_zigzag] = rolling_idx[i]
-                    zigzag_types[num_zigzag] = rolling_types[i]
-                    zigzag_values[num_zigzag] = rolling_values[i]
-                    zigzag_dev[num_zigzag - 1] = 100 * current_deviation
-
-    return zigzag_idx[:num_zigzag + 1], zigzag_types[:num_zigzag + 1], \
-        zigzag_values[:num_zigzag + 1], zigzag_dev[:num_zigzag + 1]
-
-
-@njit
-def map_zigzag(zigzag_idx, zigzag_types, zigzag_values, zigzag_dev, candles_num):
+                    zigzags += 1
+                    idx[zigzags] = idx[i]
+                    zigzag_types[zigzags] = kind[i]
+                    zigzag_values[zigzags] = value[i]
+                    zigzag_dev[zigzags - 1] = 100 * current_deviation
+
+    return idx[:zigzags + 1], zigzag_types[:zigzags + 1], \
+        zigzag_values[:zigzags + 1], zigzag_dev[:zigzags + 1]
+
+
+@njit(cache=True)
+def nb_map_zigzag(zigzag_idx, zigzag_types, zigzag_values, zigzag_dev, candles_num):
     _values = zeros(candles_num)
     _types = zeros(candles_num)
     _dev = zeros(candles_num)
@@ -119,19 +120,19 @@
             _dev[i] = nan
     return _types, _values, _dev
 
->>>>>>> 29feb55c
+
 
 def zigzag(
     high: Series, low: Series, close: Series = None,
-    pivot_leg: int = None, price_deviation: IntFloat = None,
+    legs: int = None, deviation: IntFloat = None,
     retrace: bool = None, last_extreme: bool = None,
     offset: Int = None, **kwargs: DictLike
 ):
-    """ Zigzag (ZIGZAG)
+    """Zigzag (ZIGZAG)
 
     Zigzag attempts to filter out smaller price movments while highlighting
     trend direction. It does not predict future trends, but it does identify
-    swing highs and lows. When 'price_deviation' is set to 10, it will ignore
+    swing highs and lows. When 'deviation' is set to 10, it will ignore
     all price movements less than 10%; only price movements greater than 10%
     would be shown.
 
@@ -146,8 +147,8 @@
         high (pd.Series): Series of 'high's
         low (pd.Series): Series of 'low's
         close (pd.Series): Series of 'close's. Default: None
-        pivot_leg (int): Number of legs > 2. Default: 10
-        price_deviation (float): Price Deviation Percentage for a reversal.
+        legs (int): Number of legs > 2. Default: 10
+        deviation (float): Price Deviation Percentage for a reversal.
             Default: 5
         retrace (bool): Default: False
         last_extreme (bool): Default: True
@@ -161,7 +162,7 @@
     """
     # Validate
     _length = 0
-    pivot_leg = _length = v_pos_default(pivot_leg, 10)
+    legs = _length = v_pos_default(legs, 10)
     high = v_series(high, _length + 1)
     low = v_series(low, _length + 1)
 
@@ -174,26 +175,20 @@
         if close is None:
             return
 
-    price_deviation = v_pos_default(price_deviation, 5.0)
+    deviation = v_pos_default(deviation, 5.0)
     retrace = v_bool(retrace, False)
     last_extreme = v_bool(last_extreme, True)
     offset = v_offset(offset)
 
     # Calculation
-<<<<<<< HEAD
     np_high, np_low = high.to_numpy(), low.to_numpy()
-    highest_high = high.rolling(window=pivot_leg, center=True, min_periods=0).max()
-    lowest_low = low.rolling(window=pivot_leg, center=True, min_periods=0).min()
-
-    # Fix and fill working code
-=======
-    np_high, np_low = high.values, low.values
-    _rollings_idx, _rollings_types, _rollings_values = np_rolling_hl(highs=np_high, lows=np_low, window_size=pivot_leg)
-    _zigzags_idx, _zigzags_types, _zigzags_values, _zigzags_dev = np_find_zigzags(_rollings_idx, _rollings_types,
-                                                                                  _rollings_values,
-                                                                                  deviation=price_deviation)
-    _types, _values, _dev = map_zigzag(_zigzags_idx, _zigzags_types, _zigzags_values, _zigzags_dev, len(high))
->>>>>>> 29feb55c
+
+    _rollings_idx, _rollings_types, _rollings_values = nb_rolling_hl(np_high, np_low, legs)
+
+    _zigzags_idx, _zigzags_types, _zigzags_values, _zigzags_dev = \
+        nb_find_zigzags(_rollings_idx, _rollings_types, _rollings_values, deviation=deviation)
+    _types, _values, _dev = \
+        nb_map_zigzag(_zigzags_idx, _zigzags_types, _zigzags_values, _zigzags_dev, len(high))
 
     # Offset
     if offset != 0:
@@ -202,11 +197,6 @@
         _dev = _dev.shift(offset)
 
     # Fill
-<<<<<<< HEAD
-    # if "fillna" in kwargs:
-
-    # Name and Category
-=======
     if "fillna" in kwargs:
         _types.fillna(kwargs["fillna"], inplace=True)
         _values.fillna(kwargs["fillna"], inplace=True)
@@ -216,15 +206,15 @@
         _values.fillna(method=kwargs["fill_method"], inplace=True)
         _dev.fillna(method=kwargs["fill_method"], inplace=True)
 
-    _params = f"_{price_deviation}%_{pivot_leg}"
+    # Name and Category
+    _props = f"_{deviation}%_{legs}"
     data = {
-        f"ZIGZAGt{_params}": _types,
-        f"ZIGZAGv{_params}": _values,
-        f"ZIGZAGd{_params}": _dev,
+        f"ZIGZAGt{_props}": _types,
+        f"ZIGZAGv{_props}": _values,
+        f"ZIGZAGd{_props}": _dev,
     }
     df = DataFrame(data, index=high.index)
-    df.name = f"ZIGZAG{_params}"
+    df.name = f"ZIGZAG{_props}"
     df.category = "trend"
 
-    return df
->>>>>>> 29feb55c
+    return df